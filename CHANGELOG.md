# Change Log (vs-deploy)

<<<<<<< HEAD
## 5.26.0 (February 14th, 2017; NativeScript support)

* can deploy [NativeScript apps](https://github.com/mkloubert/vs-deploy/wiki/target_nativescript) now
* added `isHidden` for [packages](https://github.com/mkloubert/vs-deploy/wiki#packages-) and [targets](https://github.com/mkloubert/vs-deploy/wiki#targets-) to hide them in GUI
* added `noNode` for [packages](https://github.com/mkloubert/vs-deploy/wiki#packages-) to exclude `node_modules` folder by default
=======
## 5.26.0 (February 14th, 2017; exclude 'node_modules' folder and hide packages and targets in GUI)

* added `noNodeModules` property for [packages](https://github.com/mkloubert/vs-deploy/wiki#packages-) to exclude `node_modules/**` by default
* added `isHidden` property for [packages](https://github.com/mkloubert/vs-deploy/wiki#packages-) and [targets](https://github.com/mkloubert/vs-deploy/wiki#targets-) for hiding those items in the GUI (but they are still available)
>>>>>>> 2d4eb8e4

## 5.25.0 (February 14th, 2017; get targets command)

* added (invisible) command `extension.deploy.getTargets` to get [targets](https://mkloubert.github.io/vs-deploy/interfaces/_contracts_.deploytarget.html) via this command

## 5.24.0 (February 14th, 2017; deploy command)

* added (invisible) command `extension.deploy.filesTo` to deploy files via this command

## 5.23.0 (February 14th, 2017; REST API)

* added support for [REST APIs](https://github.com/mkloubert/vs-deploy/wiki/target_api) like [vs-rest-api](https://github.com/mkloubert/vs-rest-api)

## 5.22.0 (February 5th, 2017; UglifyJS)

* added [UglifyJS](https://www.npmjs.com/package/uglify-js) compiler support, e.g. for [target operations](https://github.com/mkloubert/vs-deploy/wiki/targetoperations).

## 5.21.0 (February 4th, 2017; sharing data between scripts)

* added `globalState` and `state` to [DeployArguments](https://mkloubert.github.io/vs-deploy/interfaces/_plugins_script_.deployarguments.html), [DeployScriptOperationArguments](https://mkloubert.github.io/vs-deploy/interfaces/_contracts_.deployscriptoperationarguments.html) and [PipeArguments](https://mkloubert.github.io/vs-deploy/interfaces/_plugins_pipeline_.pipearguments.html), which can be used to share / store data between scripts and their executions

## 5.20.0 (February 4th, 2017; deploy on save)

* improved speed of `deploy on save`
* added [showWarningsForNonExistingTargets](https://github.com/mkloubert/vs-deploy/wiki#settings--) setting, that defines if warn popups should be shown if a target does not exist

## 5.19.1 (February 3th, 2017; deploy on change)

* bug fix in [deploy on change](https://github.com/mkloubert/vs-deploy/wiki/deploy_on_change)

## 5.19.0 (January 31th, 2017; deploy via context)

* added `deployFiles()` to [DeployContext](https://mkloubert.github.io/vs-deploy/interfaces/_contracts_.deploycontext.html)

## 5.18.0 (January 31th, 2017; deploy via event)

* added global event `deploy.deployFiles`
* added global event `deploy.deployFiles.complete`
* added global event `deploy.deployFiles.error`
* added global event `deploy.deployFiles.success`
* added [deployFiles()](https://mkloubert.github.io/vs-deploy/interfaces/_contracts_.filedeployer.html#deployfiles) that can be used in scripts to deploy files

## 5.17.0 (January 29th, 2017; global events)

* added global event `deploy.deployOnChange.toggle`
* added global event `deploy.deployOnSave.toggle`

## 5.16.0 (January 29th, 2017; global events)

* added [ScriptArguments](https://mkloubert.github.io/vs-deploy/interfaces/_contracts_.scriptarguments.html) which extends all script based arguments and contextes with features like emitting global events
* added [emitGlobal](https://mkloubert.github.io/vs-deploy/interfaces/_contracts_.deploycontext.html#emitglobal) to [DeployContext](https://mkloubert.github.io/vs-deploy/interfaces/_contracts_.deploycontext.html)
* added global events `deploy.deployOnChange.disable` and `deploy.deployOnChange.enable`
* added global events `deploy.deployOnSave.disable` and `deploy.deployOnSave.enable`

## 5.15.0 (January 27th, 2017; custom filename for ZIP files)

* added `fileName` option for [zip targets](https://github.com/mkloubert/vs-deploy/wiki/target_zip), that can be used to define a custom output filename

## 5.14.0 (January 22nd, 2017; Generic / script based compiler support)

* added generic script based support for [compile operations](https://github.com/mkloubert/vs-deploy/wiki/targetoperations#compile-)

## 5.13.0 (January 21st, 2017; TypeScript compiler support)

* added [TypeScript](https://www.typescriptlang.org/) support for [compile operations](https://github.com/mkloubert/vs-deploy/wiki/targetoperations#compile-)

## 5.12.0 (January 21st, 2017; compiler operations, like LESS)

* added [compile](https://github.com/mkloubert/vs-deploy/wiki/targetoperations#compile-) deploy operation type, that is currently able to compile `.less` files

## 5.11.0 (January 21st, 2017; Visual Studio Code command deploy operations)

* added `submitContext`, that defines if a context object should be submitted as first argument to a [vscommand](https://github.com/mkloubert/vs-deploy/wiki/targetoperations#vscommand-) deploy operation or not

## 5.10.0 (January 20th, 2017; state data for additional commands)

* added `commandState` and `globalState` properties to [ScriptCommandExecutorArguments](https://mkloubert.github.io/vs-deploy/interfaces/_contracts_.scriptcommandexecutorarguments.html) interface, which can be used to store/share data beetween all additional defined [script based commands](https://github.com/mkloubert/vs-deploy/wiki/commands)

## 5.9.0 (January 20th, 2017; isCancelling() method readded)

* re-added `isCancelling()` to [DeployContext](https://mkloubert.github.io/vs-deploy/interfaces/_contracts_.deploycontext.html) interface

## 5.8.0 (January 20th, 2017; convert CR+LF to LF when deploying to SFTP)

* added `unix` setting for [SFTP targets](https://github.com/mkloubert/vs-deploy/wiki/target_sftp) that can control if Windows text files should be converted to UNIX format, e.g.

## 5.7.0 (January 19th, 2017; addtional, custom commands for Visual Studio Code)

* added [commands](https://github.com/mkloubert/vs-deploy/wiki#settings--) that can define additional script based commands for Visual Studio Code 

## 5.6.0 (January 19th, 2017; startup commands)

* added [startupCommands](https://github.com/mkloubert/vs-deploy/wiki#settings--) that can define Visual Studio Code commands that should be run on startup 

## 5.5.0 (January 19th, 2017; execute Visual Studio Code commands)

* can execute any available VSCode command via [operations](https://github.com/mkloubert/vs-deploy/wiki/targetoperations#vscommand-) now

## 5.3.2 (January 17th, 2017; fixed fatal bug)

* fixed bug that crashes extension, because of [none existing SQL libraries in package.json](https://github.com/mkloubert/vs-deploy/issues/28#issuecomment-273445589)

## 5.3.0 (January 17th, 2017; SQL)

* added support for SQL [targets](https://github.com/mkloubert/vs-deploy/wiki/target_sql) and [operations](https://github.com/mkloubert/vs-deploy/wiki/targetoperations#sql-) (Microsoft SQL, MySQL)

## 5.2.1 (January 17th, 2017; cancel deployments)

* fixed cancellation of deployments

## 5.2.0 (January 17th, 2017; cancel deployments)

* improved cancellation of deployments

## 5.1.0 (January 17th, 2017; open files on startup)

* added [open](https://github.com/mkloubert/vs-deploy/wiki#settings--) setting property

## 5.0.0 (January 17th, 2017; cancel deployments)

* improved cancellation of deployments

## 4.22.0 (January 16th, 2017; display loaded plugins and network info)

* added `displayLoadedPlugins` and `displayNetworkInfo` [settings](https://github.com/mkloubert/vs-deploy/wiki#settings--)

## 4.21.0 (January 14th, 2017; (S)FTP improvements)

* improved speed when deploying to [SFTP](https://github.com/mkloubert/vs-deploy/wiki/target_sftp) or [FTP](https://github.com/mkloubert/vs-deploy/wiki/target_ftp) servers

## 4.20.0 (January 14th, 2017; warning if already running)

* removed warn popups for single files, that are being deployed several times

## 4.19.0 (January 6th, 2017; warning if already running)

* now showing popup if a deployment is currently running, to prevent running deployments several times

## 4.18.0 (January 6th, 2017; improved deployment)

* add [showDeployResultInStatusBar](https://github.com/mkloubert/vs-deploy/wiki#settings--) setting that can display a button in the status bar after deployment has been finished
* improved deploy status bar button
* fixed cancellation of deployments in (s)ftp plugins

## 4.17.0 (January 6th, 2017; full IntelliSense support for settings.json)

* completed "IntelliSense" support for `settings.json` file, especially for ['beforeDeploy' and 'deploy' properties](https://github.com/mkloubert/vs-deploy/wiki/targetoperations) in [targets](https://github.com/mkloubert/vs-deploy/wiki#targets-)  

## 4.16.0 (January 5th, 2017; deploy on change)

* can define files that will be [deployed on change](https://github.com/mkloubert/vs-deploy/wiki/deploy_on_change)

## 4.15.0 (January 5th, 2017; empty DropBox folder)

* added support for empty the root directory of a [DropBox folder](https://github.com/mkloubert/vs-deploy/wiki/target_dropbox)

## 4.14.0 (January 5th, 2017; DropBox support)

* added support for deploying to [DropBox folder](https://github.com/mkloubert/vs-deploy/wiki/target_dropbox)

## 4.13.0 (January 4th, 2017; script support for "before" and "after" deploy actions)

* added script support for actions / tasks that are invoked [before and after a deployment](https://github.com/mkloubert/vs-deploy/wiki/targetoperations#script-)

## 4.12.0 (January 4th, 2017; global variables)

* added [globals](https://github.com/mkloubert/vs-deploy/wiki#settings--) property

## 4.11.0 (January 4th, 2017; supress deploy host popups)

* added `showPopupOnSuccess` for [deploy hosts](https://github.com/mkloubert/vs-deploy/wiki#host-), which can set to `(false)` if no popup should be shown if a host has started / stopped successfully

## 4.10.0 (January 4th, 2017; data transformation)

* extended [DataTransformerContext](https://mkloubert.github.io/vs-deploy/interfaces/_contracts_.datatransformercontext.html) interface with `context` property

## 4.9.0 (January 3th, 2017; validate remote files)

* can define a script for a [deploy host](https://github.com/mkloubert/vs-deploy/wiki#validation-) now, which validates a received file

## 4.8.0 (January 3th, 2017; deploy hosts)

* optimized [deploy host](https://github.com/mkloubert/vs-deploy/wiki#host-) feature

## 4.7.0 (January 2th, 2017; visibility and sortability of packages and targets)

* added `hideIf` and `showIf` properties for [targets](https://github.com/mkloubert/vs-deploy/wiki#targets-), which can control the visibilty of targets by [package name(s)](https://github.com/mkloubert/vs-deploy/wiki#packages-)
* extended `sortOrder` properties for [packages](https://github.com/mkloubert/vs-deploy/wiki#packages-) and [targets](https://github.com/mkloubert/vs-deploy/wiki#targets-), which can contain object instead of number and define own sort values for machines

## 4.6.0 (December 31th, 2016; Web Deploy)

* added support for [Web Deploy](https://github.com/mkloubert/vs-deploy/wiki/targetoperations#webdeploy-)

## 4.5.0 (December 30th, 2016; tag support for remote targets)

* added optional `tag` setting for [remote](https://github.com/mkloubert/vs-deploy/wiki/target_remote) targets, that sends this value with each remote JSON file message

## 4.4.0 (December 30th, 2016; deploy on save behavior for packages)

* [useTargetListForDeployOnSave](https://github.com/mkloubert/vs-deploy/wiki#packages-) setting is also available for single packages now, which would overwrite the [global setting](https://github.com/mkloubert/vs-deploy/wiki#settings--) value

## 4.3.0 (December 30th, 2016; app targets)

* added `submitFileList` and `wait` settings for [app](https://github.com/mkloubert/vs-deploy/wiki/target_app) targets

## 4.2.0 (December 30th, 2016; deploy on save behavior)

* added [useTargetListForDeployOnSave](https://github.com/mkloubert/vs-deploy/wiki#settings--) setting, which can define the behavior of 'deploy on save' feature

## 4.1.1 (December 29th, 2016; hints for new installed versions)

* now showing info popup (once) if new version of extension is installed (can be disabled by [disableNewVersionPopups](https://github.com/mkloubert/vs-deploy/wiki#settings--) setting)

## 4.0.0 (December 29th, 2016; translations and deploy via context menu)

* can deploy whole folders from [explorer's context menu](https://github.com/mkloubert/vs-deploy#how-to-execute-) now
* added support for translations (s. [Issue #18](https://github.com/mkloubert/vs-deploy/issues/18))
* improved [app](https://github.com/mkloubert/vs-deploy/wiki/target_app) plugin
* added descriptions for [https://github.com/mkloubert/vs-deploy/wiki/target_azureblob](azureblob) and [s3bucket](https://github.com/mkloubert/vs-deploy/wiki/target_s3bucket) plugins
* changed name of `FileDeployedCompletedEventHandler` interface to [FileDeployCompletedEventHandler](https://mkloubert.github.io/vs-deploy/modules/_contracts_.html#filedeploycompletedeventhandler)
* cleaned up [DeployContext](https://mkloubert.github.io/vs-deploy/interfaces/_contracts_.deploycontext.html) interface
* replaced [opn](https://www.npmjs.com/package/opn) module with own and extended implementation

## 3.31.0 (December 26th, 2016; Amazon S3 buckets)

* automatic detection and definition of MIME types for files that are uploaded to [Amazon S3 buckets](https://github.com/mkloubert/vs-deploy/wiki/target_s3bucket)

## 3.30.0 (December 24th, 2016; Amazon S3 bucket credentials)

* can define custom credential provider in a [Amazon S3 bucket](https://github.com/mkloubert/vs-deploy/wiki/target_s3bucket) target now

## 3.29.0 (December 23th, 2016; Azure blob storages)

* added support for deploying to [Azure blob storages](https://github.com/mkloubert/vs-deploy/wiki/target_azureblob)

## 3.28.0 (December 23th, 2016; Amazon S3 buckets)

* added `dir` property for [Amazon S3 buckets](https://github.com/mkloubert/vs-deploy/wiki/target_s3bucket) target settings

## 3.27.0 (December 23th, 2016; Amazon S3 buckets)

* added support for deploying to [Amazon S3 buckets](https://github.com/mkloubert/vs-deploy/wiki/target_s3bucket)

## 3.26.0 (December 23th, 2016; suppress popup on successful deploy)

* added `showPopupOnSuccess` to [global settings](https://github.com/mkloubert/vs-deploy/wiki#settings--) that can be set to `(false)` if no popup should be appear after a successful deployment

## 3.24.0 (December 21th, 2016; package and target filtering)

* added `clearOutputOnStartup` to [global settings](https://github.com/mkloubert/vs-deploy/wiki#settings--) that can be set to `(true)` if output window should be cleared on startup
* added `isFor` property for [packages](https://github.com/mkloubert/vs-deploy/wiki#packages-) and [targets](https://github.com/mkloubert/vs-deploy/wiki#targets-) that filter the items by hostname(s)

## 3.22.0 (December 20th, 2016; quick deployment)

* added optional [status bar button](https://github.com/mkloubert/vs-deploy/wiki#quick-deployment-) for quick deployments

## 3.19.0 (December 20th, 2016; before deploy actions)

* actions can be defined in a [target](https://github.com/mkloubert/vs-deploy/wiki#targets-) now before a deployment starts

## 3.18.0 (December 20th, 2016; explicit targets for packages)

* can define a list of one or more explicit targets for a [package](https://github.com/mkloubert/vs-deploy/wiki#packages-) now

## 3.16.0 (December 19th, 2016; remote targets)

* can transform a whole [remote JSON message](https://github.com/mkloubert/vs-deploy/wiki/target_remote) now

## 3.13.0 (December 18th, 2016; pipelines)

* added [pipline](https://github.com/mkloubert/vs-deploy/wiki/target_pipeline) target type

## 3.11.0 (December 18th, 2016; batches)

* added [batch](https://github.com/mkloubert/vs-deploy/wiki/target_batch) target type

## 3.7.0 (December 17th, 2016; require() in deploy contextes)

* added [require]() method for [DeployContext](https://mkloubert.github.io/vs-deploy/interfaces/_contracts_.deploycontext.html) objects

## 3.6.0 (December 17th, 2016; cancel deployments)

* deployments can be cancelled now

## 3.5.0 (December 17th, 2016; open output window settings)

* added `openOutputOnDeploy` global setting that be set to `(false)` if output window should be opened when a deployment starts
* added `openOutputOnStartup` global setting that be set to `(false)` if output window should be opened on startup

## 3.4.0 (December 16th, 2016; mappings)

* can use folder mappings in [targets](https://github.com/mkloubert/vs-deploy/wiki#targets-) now

## 2.6.0 (December 14th, 2016; http)

* added [http](https://github.com/mkloubert/vs-deploy/wiki/target_http) target type

## 2.3.0 (December 12th, 2016; directories for remote hosts)

* can define output directories for [remote](https://github.com/mkloubert/vs-deploy/wiki/target_remote) targets now

## 2.1.0 (December 11th, 2016; ZIP files)

* added [zip](https://github.com/mkloubert/vs-deploy/wiki/target_zip) target type

## 2.0.0 (December 11th, 2016; deploy to other VS Code editors)

* added [remote](https://github.com/mkloubert/vs-deploy/wiki/target_remote) target type

## 1.8.0 (December 11th, 2016; scripts)

* added [script](https://github.com/mkloubert/vs-deploy/wiki/target_script) target type

## 1.6.0 (December 11th, 2016; deploy on save)

* can [deploy on save](https://github.com/mkloubert/vs-deploy/wiki#packages-) now

## 1.5.0 (December 10th, 2016; additional modules)

* can implement and use additional [modules / plugins](https://github.com/mkloubert/vs-deploy/wiki#settings--) now

## 1.4.0 (December 10th, 2016; sort packages and targets in GUI)

* can set `sortOrder` property for [packages](https://github.com/mkloubert/vs-deploy/wiki#packages-) and [targets](https://github.com/mkloubert/vs-deploy/wiki#targets-) to sort them in the GUI now

## 1.3.0 (December 10th, 2016; external executables)

* added [app](https://github.com/mkloubert/vs-deploy/wiki/target_app) target type

## 1.2.0 (December 10th, 2016; after deploy events)

* can define ["after deploy" events](https://github.com/mkloubert/vs-deploy/wiki#targets-) in targets now

## 1.1.0 (December 10th, 2016; auto selecting packages and targets)

* [packages](https://github.com/mkloubert/vs-deploy/wiki#packages-) and [targets](https://github.com/mkloubert/vs-deploy/wiki#targets-) are auto selected if there is only 1 element

## 1.0.0 (December 10th, 2016)

* first stable release
<|MERGE_RESOLUTION|>--- conflicted
+++ resolved
@@ -1,354 +1,346 @@
-# Change Log (vs-deploy)
-
-<<<<<<< HEAD
-## 5.26.0 (February 14th, 2017; NativeScript support)
-
-* can deploy [NativeScript apps](https://github.com/mkloubert/vs-deploy/wiki/target_nativescript) now
-* added `isHidden` for [packages](https://github.com/mkloubert/vs-deploy/wiki#packages-) and [targets](https://github.com/mkloubert/vs-deploy/wiki#targets-) to hide them in GUI
-* added `noNode` for [packages](https://github.com/mkloubert/vs-deploy/wiki#packages-) to exclude `node_modules` folder by default
-=======
-## 5.26.0 (February 14th, 2017; exclude 'node_modules' folder and hide packages and targets in GUI)
-
-* added `noNodeModules` property for [packages](https://github.com/mkloubert/vs-deploy/wiki#packages-) to exclude `node_modules/**` by default
-* added `isHidden` property for [packages](https://github.com/mkloubert/vs-deploy/wiki#packages-) and [targets](https://github.com/mkloubert/vs-deploy/wiki#targets-) for hiding those items in the GUI (but they are still available)
->>>>>>> 2d4eb8e4
-
-## 5.25.0 (February 14th, 2017; get targets command)
-
-* added (invisible) command `extension.deploy.getTargets` to get [targets](https://mkloubert.github.io/vs-deploy/interfaces/_contracts_.deploytarget.html) via this command
-
-## 5.24.0 (February 14th, 2017; deploy command)
-
-* added (invisible) command `extension.deploy.filesTo` to deploy files via this command
-
-## 5.23.0 (February 14th, 2017; REST API)
-
-* added support for [REST APIs](https://github.com/mkloubert/vs-deploy/wiki/target_api) like [vs-rest-api](https://github.com/mkloubert/vs-rest-api)
-
-## 5.22.0 (February 5th, 2017; UglifyJS)
-
-* added [UglifyJS](https://www.npmjs.com/package/uglify-js) compiler support, e.g. for [target operations](https://github.com/mkloubert/vs-deploy/wiki/targetoperations).
-
-## 5.21.0 (February 4th, 2017; sharing data between scripts)
-
-* added `globalState` and `state` to [DeployArguments](https://mkloubert.github.io/vs-deploy/interfaces/_plugins_script_.deployarguments.html), [DeployScriptOperationArguments](https://mkloubert.github.io/vs-deploy/interfaces/_contracts_.deployscriptoperationarguments.html) and [PipeArguments](https://mkloubert.github.io/vs-deploy/interfaces/_plugins_pipeline_.pipearguments.html), which can be used to share / store data between scripts and their executions
-
-## 5.20.0 (February 4th, 2017; deploy on save)
-
-* improved speed of `deploy on save`
-* added [showWarningsForNonExistingTargets](https://github.com/mkloubert/vs-deploy/wiki#settings--) setting, that defines if warn popups should be shown if a target does not exist
-
-## 5.19.1 (February 3th, 2017; deploy on change)
-
-* bug fix in [deploy on change](https://github.com/mkloubert/vs-deploy/wiki/deploy_on_change)
-
-## 5.19.0 (January 31th, 2017; deploy via context)
-
-* added `deployFiles()` to [DeployContext](https://mkloubert.github.io/vs-deploy/interfaces/_contracts_.deploycontext.html)
-
-## 5.18.0 (January 31th, 2017; deploy via event)
-
-* added global event `deploy.deployFiles`
-* added global event `deploy.deployFiles.complete`
-* added global event `deploy.deployFiles.error`
-* added global event `deploy.deployFiles.success`
-* added [deployFiles()](https://mkloubert.github.io/vs-deploy/interfaces/_contracts_.filedeployer.html#deployfiles) that can be used in scripts to deploy files
-
-## 5.17.0 (January 29th, 2017; global events)
-
-* added global event `deploy.deployOnChange.toggle`
-* added global event `deploy.deployOnSave.toggle`
-
-## 5.16.0 (January 29th, 2017; global events)
-
-* added [ScriptArguments](https://mkloubert.github.io/vs-deploy/interfaces/_contracts_.scriptarguments.html) which extends all script based arguments and contextes with features like emitting global events
-* added [emitGlobal](https://mkloubert.github.io/vs-deploy/interfaces/_contracts_.deploycontext.html#emitglobal) to [DeployContext](https://mkloubert.github.io/vs-deploy/interfaces/_contracts_.deploycontext.html)
-* added global events `deploy.deployOnChange.disable` and `deploy.deployOnChange.enable`
-* added global events `deploy.deployOnSave.disable` and `deploy.deployOnSave.enable`
-
-## 5.15.0 (January 27th, 2017; custom filename for ZIP files)
-
-* added `fileName` option for [zip targets](https://github.com/mkloubert/vs-deploy/wiki/target_zip), that can be used to define a custom output filename
-
-## 5.14.0 (January 22nd, 2017; Generic / script based compiler support)
-
-* added generic script based support for [compile operations](https://github.com/mkloubert/vs-deploy/wiki/targetoperations#compile-)
-
-## 5.13.0 (January 21st, 2017; TypeScript compiler support)
-
-* added [TypeScript](https://www.typescriptlang.org/) support for [compile operations](https://github.com/mkloubert/vs-deploy/wiki/targetoperations#compile-)
-
-## 5.12.0 (January 21st, 2017; compiler operations, like LESS)
-
-* added [compile](https://github.com/mkloubert/vs-deploy/wiki/targetoperations#compile-) deploy operation type, that is currently able to compile `.less` files
-
-## 5.11.0 (January 21st, 2017; Visual Studio Code command deploy operations)
-
-* added `submitContext`, that defines if a context object should be submitted as first argument to a [vscommand](https://github.com/mkloubert/vs-deploy/wiki/targetoperations#vscommand-) deploy operation or not
-
-## 5.10.0 (January 20th, 2017; state data for additional commands)
-
-* added `commandState` and `globalState` properties to [ScriptCommandExecutorArguments](https://mkloubert.github.io/vs-deploy/interfaces/_contracts_.scriptcommandexecutorarguments.html) interface, which can be used to store/share data beetween all additional defined [script based commands](https://github.com/mkloubert/vs-deploy/wiki/commands)
-
-## 5.9.0 (January 20th, 2017; isCancelling() method readded)
-
-* re-added `isCancelling()` to [DeployContext](https://mkloubert.github.io/vs-deploy/interfaces/_contracts_.deploycontext.html) interface
-
-## 5.8.0 (January 20th, 2017; convert CR+LF to LF when deploying to SFTP)
-
-* added `unix` setting for [SFTP targets](https://github.com/mkloubert/vs-deploy/wiki/target_sftp) that can control if Windows text files should be converted to UNIX format, e.g.
-
-## 5.7.0 (January 19th, 2017; addtional, custom commands for Visual Studio Code)
-
-* added [commands](https://github.com/mkloubert/vs-deploy/wiki#settings--) that can define additional script based commands for Visual Studio Code 
-
-## 5.6.0 (January 19th, 2017; startup commands)
-
-* added [startupCommands](https://github.com/mkloubert/vs-deploy/wiki#settings--) that can define Visual Studio Code commands that should be run on startup 
-
-## 5.5.0 (January 19th, 2017; execute Visual Studio Code commands)
-
-* can execute any available VSCode command via [operations](https://github.com/mkloubert/vs-deploy/wiki/targetoperations#vscommand-) now
-
-## 5.3.2 (January 17th, 2017; fixed fatal bug)
-
-* fixed bug that crashes extension, because of [none existing SQL libraries in package.json](https://github.com/mkloubert/vs-deploy/issues/28#issuecomment-273445589)
-
-## 5.3.0 (January 17th, 2017; SQL)
-
-* added support for SQL [targets](https://github.com/mkloubert/vs-deploy/wiki/target_sql) and [operations](https://github.com/mkloubert/vs-deploy/wiki/targetoperations#sql-) (Microsoft SQL, MySQL)
-
-## 5.2.1 (January 17th, 2017; cancel deployments)
-
-* fixed cancellation of deployments
-
-## 5.2.0 (January 17th, 2017; cancel deployments)
-
-* improved cancellation of deployments
-
-## 5.1.0 (January 17th, 2017; open files on startup)
-
-* added [open](https://github.com/mkloubert/vs-deploy/wiki#settings--) setting property
-
-## 5.0.0 (January 17th, 2017; cancel deployments)
-
-* improved cancellation of deployments
-
-## 4.22.0 (January 16th, 2017; display loaded plugins and network info)
-
-* added `displayLoadedPlugins` and `displayNetworkInfo` [settings](https://github.com/mkloubert/vs-deploy/wiki#settings--)
-
-## 4.21.0 (January 14th, 2017; (S)FTP improvements)
-
-* improved speed when deploying to [SFTP](https://github.com/mkloubert/vs-deploy/wiki/target_sftp) or [FTP](https://github.com/mkloubert/vs-deploy/wiki/target_ftp) servers
-
-## 4.20.0 (January 14th, 2017; warning if already running)
-
-* removed warn popups for single files, that are being deployed several times
-
-## 4.19.0 (January 6th, 2017; warning if already running)
-
-* now showing popup if a deployment is currently running, to prevent running deployments several times
-
-## 4.18.0 (January 6th, 2017; improved deployment)
-
-* add [showDeployResultInStatusBar](https://github.com/mkloubert/vs-deploy/wiki#settings--) setting that can display a button in the status bar after deployment has been finished
-* improved deploy status bar button
-* fixed cancellation of deployments in (s)ftp plugins
-
-## 4.17.0 (January 6th, 2017; full IntelliSense support for settings.json)
-
-* completed "IntelliSense" support for `settings.json` file, especially for ['beforeDeploy' and 'deploy' properties](https://github.com/mkloubert/vs-deploy/wiki/targetoperations) in [targets](https://github.com/mkloubert/vs-deploy/wiki#targets-)  
-
-## 4.16.0 (January 5th, 2017; deploy on change)
-
-* can define files that will be [deployed on change](https://github.com/mkloubert/vs-deploy/wiki/deploy_on_change)
-
-## 4.15.0 (January 5th, 2017; empty DropBox folder)
-
-* added support for empty the root directory of a [DropBox folder](https://github.com/mkloubert/vs-deploy/wiki/target_dropbox)
-
-## 4.14.0 (January 5th, 2017; DropBox support)
-
-* added support for deploying to [DropBox folder](https://github.com/mkloubert/vs-deploy/wiki/target_dropbox)
-
-## 4.13.0 (January 4th, 2017; script support for "before" and "after" deploy actions)
-
-* added script support for actions / tasks that are invoked [before and after a deployment](https://github.com/mkloubert/vs-deploy/wiki/targetoperations#script-)
-
-## 4.12.0 (January 4th, 2017; global variables)
-
-* added [globals](https://github.com/mkloubert/vs-deploy/wiki#settings--) property
-
-## 4.11.0 (January 4th, 2017; supress deploy host popups)
-
-* added `showPopupOnSuccess` for [deploy hosts](https://github.com/mkloubert/vs-deploy/wiki#host-), which can set to `(false)` if no popup should be shown if a host has started / stopped successfully
-
-## 4.10.0 (January 4th, 2017; data transformation)
-
-* extended [DataTransformerContext](https://mkloubert.github.io/vs-deploy/interfaces/_contracts_.datatransformercontext.html) interface with `context` property
-
-## 4.9.0 (January 3th, 2017; validate remote files)
-
-* can define a script for a [deploy host](https://github.com/mkloubert/vs-deploy/wiki#validation-) now, which validates a received file
-
-## 4.8.0 (January 3th, 2017; deploy hosts)
-
-* optimized [deploy host](https://github.com/mkloubert/vs-deploy/wiki#host-) feature
-
-## 4.7.0 (January 2th, 2017; visibility and sortability of packages and targets)
-
-* added `hideIf` and `showIf` properties for [targets](https://github.com/mkloubert/vs-deploy/wiki#targets-), which can control the visibilty of targets by [package name(s)](https://github.com/mkloubert/vs-deploy/wiki#packages-)
-* extended `sortOrder` properties for [packages](https://github.com/mkloubert/vs-deploy/wiki#packages-) and [targets](https://github.com/mkloubert/vs-deploy/wiki#targets-), which can contain object instead of number and define own sort values for machines
-
-## 4.6.0 (December 31th, 2016; Web Deploy)
-
-* added support for [Web Deploy](https://github.com/mkloubert/vs-deploy/wiki/targetoperations#webdeploy-)
-
-## 4.5.0 (December 30th, 2016; tag support for remote targets)
-
-* added optional `tag` setting for [remote](https://github.com/mkloubert/vs-deploy/wiki/target_remote) targets, that sends this value with each remote JSON file message
-
-## 4.4.0 (December 30th, 2016; deploy on save behavior for packages)
-
-* [useTargetListForDeployOnSave](https://github.com/mkloubert/vs-deploy/wiki#packages-) setting is also available for single packages now, which would overwrite the [global setting](https://github.com/mkloubert/vs-deploy/wiki#settings--) value
-
-## 4.3.0 (December 30th, 2016; app targets)
-
-* added `submitFileList` and `wait` settings for [app](https://github.com/mkloubert/vs-deploy/wiki/target_app) targets
-
-## 4.2.0 (December 30th, 2016; deploy on save behavior)
-
-* added [useTargetListForDeployOnSave](https://github.com/mkloubert/vs-deploy/wiki#settings--) setting, which can define the behavior of 'deploy on save' feature
-
-## 4.1.1 (December 29th, 2016; hints for new installed versions)
-
-* now showing info popup (once) if new version of extension is installed (can be disabled by [disableNewVersionPopups](https://github.com/mkloubert/vs-deploy/wiki#settings--) setting)
-
-## 4.0.0 (December 29th, 2016; translations and deploy via context menu)
-
-* can deploy whole folders from [explorer's context menu](https://github.com/mkloubert/vs-deploy#how-to-execute-) now
-* added support for translations (s. [Issue #18](https://github.com/mkloubert/vs-deploy/issues/18))
-* improved [app](https://github.com/mkloubert/vs-deploy/wiki/target_app) plugin
-* added descriptions for [https://github.com/mkloubert/vs-deploy/wiki/target_azureblob](azureblob) and [s3bucket](https://github.com/mkloubert/vs-deploy/wiki/target_s3bucket) plugins
-* changed name of `FileDeployedCompletedEventHandler` interface to [FileDeployCompletedEventHandler](https://mkloubert.github.io/vs-deploy/modules/_contracts_.html#filedeploycompletedeventhandler)
-* cleaned up [DeployContext](https://mkloubert.github.io/vs-deploy/interfaces/_contracts_.deploycontext.html) interface
-* replaced [opn](https://www.npmjs.com/package/opn) module with own and extended implementation
-
-## 3.31.0 (December 26th, 2016; Amazon S3 buckets)
-
-* automatic detection and definition of MIME types for files that are uploaded to [Amazon S3 buckets](https://github.com/mkloubert/vs-deploy/wiki/target_s3bucket)
-
-## 3.30.0 (December 24th, 2016; Amazon S3 bucket credentials)
-
-* can define custom credential provider in a [Amazon S3 bucket](https://github.com/mkloubert/vs-deploy/wiki/target_s3bucket) target now
-
-## 3.29.0 (December 23th, 2016; Azure blob storages)
-
-* added support for deploying to [Azure blob storages](https://github.com/mkloubert/vs-deploy/wiki/target_azureblob)
-
-## 3.28.0 (December 23th, 2016; Amazon S3 buckets)
-
-* added `dir` property for [Amazon S3 buckets](https://github.com/mkloubert/vs-deploy/wiki/target_s3bucket) target settings
-
-## 3.27.0 (December 23th, 2016; Amazon S3 buckets)
-
-* added support for deploying to [Amazon S3 buckets](https://github.com/mkloubert/vs-deploy/wiki/target_s3bucket)
-
-## 3.26.0 (December 23th, 2016; suppress popup on successful deploy)
-
-* added `showPopupOnSuccess` to [global settings](https://github.com/mkloubert/vs-deploy/wiki#settings--) that can be set to `(false)` if no popup should be appear after a successful deployment
-
-## 3.24.0 (December 21th, 2016; package and target filtering)
-
-* added `clearOutputOnStartup` to [global settings](https://github.com/mkloubert/vs-deploy/wiki#settings--) that can be set to `(true)` if output window should be cleared on startup
-* added `isFor` property for [packages](https://github.com/mkloubert/vs-deploy/wiki#packages-) and [targets](https://github.com/mkloubert/vs-deploy/wiki#targets-) that filter the items by hostname(s)
-
-## 3.22.0 (December 20th, 2016; quick deployment)
-
-* added optional [status bar button](https://github.com/mkloubert/vs-deploy/wiki#quick-deployment-) for quick deployments
-
-## 3.19.0 (December 20th, 2016; before deploy actions)
-
-* actions can be defined in a [target](https://github.com/mkloubert/vs-deploy/wiki#targets-) now before a deployment starts
-
-## 3.18.0 (December 20th, 2016; explicit targets for packages)
-
-* can define a list of one or more explicit targets for a [package](https://github.com/mkloubert/vs-deploy/wiki#packages-) now
-
-## 3.16.0 (December 19th, 2016; remote targets)
-
-* can transform a whole [remote JSON message](https://github.com/mkloubert/vs-deploy/wiki/target_remote) now
-
-## 3.13.0 (December 18th, 2016; pipelines)
-
-* added [pipline](https://github.com/mkloubert/vs-deploy/wiki/target_pipeline) target type
-
-## 3.11.0 (December 18th, 2016; batches)
-
-* added [batch](https://github.com/mkloubert/vs-deploy/wiki/target_batch) target type
-
-## 3.7.0 (December 17th, 2016; require() in deploy contextes)
-
-* added [require]() method for [DeployContext](https://mkloubert.github.io/vs-deploy/interfaces/_contracts_.deploycontext.html) objects
-
-## 3.6.0 (December 17th, 2016; cancel deployments)
-
-* deployments can be cancelled now
-
-## 3.5.0 (December 17th, 2016; open output window settings)
-
-* added `openOutputOnDeploy` global setting that be set to `(false)` if output window should be opened when a deployment starts
-* added `openOutputOnStartup` global setting that be set to `(false)` if output window should be opened on startup
-
-## 3.4.0 (December 16th, 2016; mappings)
-
-* can use folder mappings in [targets](https://github.com/mkloubert/vs-deploy/wiki#targets-) now
-
-## 2.6.0 (December 14th, 2016; http)
-
-* added [http](https://github.com/mkloubert/vs-deploy/wiki/target_http) target type
-
-## 2.3.0 (December 12th, 2016; directories for remote hosts)
-
-* can define output directories for [remote](https://github.com/mkloubert/vs-deploy/wiki/target_remote) targets now
-
-## 2.1.0 (December 11th, 2016; ZIP files)
-
-* added [zip](https://github.com/mkloubert/vs-deploy/wiki/target_zip) target type
-
-## 2.0.0 (December 11th, 2016; deploy to other VS Code editors)
-
-* added [remote](https://github.com/mkloubert/vs-deploy/wiki/target_remote) target type
-
-## 1.8.0 (December 11th, 2016; scripts)
-
-* added [script](https://github.com/mkloubert/vs-deploy/wiki/target_script) target type
-
-## 1.6.0 (December 11th, 2016; deploy on save)
-
-* can [deploy on save](https://github.com/mkloubert/vs-deploy/wiki#packages-) now
-
-## 1.5.0 (December 10th, 2016; additional modules)
-
-* can implement and use additional [modules / plugins](https://github.com/mkloubert/vs-deploy/wiki#settings--) now
-
-## 1.4.0 (December 10th, 2016; sort packages and targets in GUI)
-
-* can set `sortOrder` property for [packages](https://github.com/mkloubert/vs-deploy/wiki#packages-) and [targets](https://github.com/mkloubert/vs-deploy/wiki#targets-) to sort them in the GUI now
-
-## 1.3.0 (December 10th, 2016; external executables)
-
-* added [app](https://github.com/mkloubert/vs-deploy/wiki/target_app) target type
-
-## 1.2.0 (December 10th, 2016; after deploy events)
-
-* can define ["after deploy" events](https://github.com/mkloubert/vs-deploy/wiki#targets-) in targets now
-
-## 1.1.0 (December 10th, 2016; auto selecting packages and targets)
-
-* [packages](https://github.com/mkloubert/vs-deploy/wiki#packages-) and [targets](https://github.com/mkloubert/vs-deploy/wiki#targets-) are auto selected if there is only 1 element
-
-## 1.0.0 (December 10th, 2016)
-
-* first stable release
+# Change Log (vs-deploy)
+
+## 5.26.0 (February 14th, 2017; exclude 'node_modules' folder and hide packages and targets in GUI)
+
+* added `noNodeModules` property for [packages](https://github.com/mkloubert/vs-deploy/wiki#packages-) to exclude `node_modules/**` by default
+* added `isHidden` property for [packages](https://github.com/mkloubert/vs-deploy/wiki#packages-) and [targets](https://github.com/mkloubert/vs-deploy/wiki#targets-) for hiding those items in the GUI (but they are still available)
+
+## 5.25.0 (February 14th, 2017; get targets command)
+
+* added (invisible) command `extension.deploy.getTargets` to get [targets](https://mkloubert.github.io/vs-deploy/interfaces/_contracts_.deploytarget.html) via this command
+
+## 5.24.0 (February 14th, 2017; deploy command)
+
+* added (invisible) command `extension.deploy.filesTo` to deploy files via this command
+
+## 5.23.0 (February 14th, 2017; REST API)
+
+* added support for [REST APIs](https://github.com/mkloubert/vs-deploy/wiki/target_api) like [vs-rest-api](https://github.com/mkloubert/vs-rest-api)
+
+## 5.22.0 (February 5th, 2017; UglifyJS)
+
+* added [UglifyJS](https://www.npmjs.com/package/uglify-js) compiler support, e.g. for [target operations](https://github.com/mkloubert/vs-deploy/wiki/targetoperations).
+
+## 5.21.0 (February 4th, 2017; sharing data between scripts)
+
+* added `globalState` and `state` to [DeployArguments](https://mkloubert.github.io/vs-deploy/interfaces/_plugins_script_.deployarguments.html), [DeployScriptOperationArguments](https://mkloubert.github.io/vs-deploy/interfaces/_contracts_.deployscriptoperationarguments.html) and [PipeArguments](https://mkloubert.github.io/vs-deploy/interfaces/_plugins_pipeline_.pipearguments.html), which can be used to share / store data between scripts and their executions
+
+## 5.20.0 (February 4th, 2017; deploy on save)
+
+* improved speed of `deploy on save`
+* added [showWarningsForNonExistingTargets](https://github.com/mkloubert/vs-deploy/wiki#settings--) setting, that defines if warn popups should be shown if a target does not exist
+
+## 5.19.1 (February 3th, 2017; deploy on change)
+
+* bug fix in [deploy on change](https://github.com/mkloubert/vs-deploy/wiki/deploy_on_change)
+
+## 5.19.0 (January 31th, 2017; deploy via context)
+
+* added `deployFiles()` to [DeployContext](https://mkloubert.github.io/vs-deploy/interfaces/_contracts_.deploycontext.html)
+
+## 5.18.0 (January 31th, 2017; deploy via event)
+
+* added global event `deploy.deployFiles`
+* added global event `deploy.deployFiles.complete`
+* added global event `deploy.deployFiles.error`
+* added global event `deploy.deployFiles.success`
+* added [deployFiles()](https://mkloubert.github.io/vs-deploy/interfaces/_contracts_.filedeployer.html#deployfiles) that can be used in scripts to deploy files
+
+## 5.17.0 (January 29th, 2017; global events)
+
+* added global event `deploy.deployOnChange.toggle`
+* added global event `deploy.deployOnSave.toggle`
+
+## 5.16.0 (January 29th, 2017; global events)
+
+* added [ScriptArguments](https://mkloubert.github.io/vs-deploy/interfaces/_contracts_.scriptarguments.html) which extends all script based arguments and contextes with features like emitting global events
+* added [emitGlobal](https://mkloubert.github.io/vs-deploy/interfaces/_contracts_.deploycontext.html#emitglobal) to [DeployContext](https://mkloubert.github.io/vs-deploy/interfaces/_contracts_.deploycontext.html)
+* added global events `deploy.deployOnChange.disable` and `deploy.deployOnChange.enable`
+* added global events `deploy.deployOnSave.disable` and `deploy.deployOnSave.enable`
+
+## 5.15.0 (January 27th, 2017; custom filename for ZIP files)
+
+* added `fileName` option for [zip targets](https://github.com/mkloubert/vs-deploy/wiki/target_zip), that can be used to define a custom output filename
+
+## 5.14.0 (January 22nd, 2017; Generic / script based compiler support)
+
+* added generic script based support for [compile operations](https://github.com/mkloubert/vs-deploy/wiki/targetoperations#compile-)
+
+## 5.13.0 (January 21st, 2017; TypeScript compiler support)
+
+* added [TypeScript](https://www.typescriptlang.org/) support for [compile operations](https://github.com/mkloubert/vs-deploy/wiki/targetoperations#compile-)
+
+## 5.12.0 (January 21st, 2017; compiler operations, like LESS)
+
+* added [compile](https://github.com/mkloubert/vs-deploy/wiki/targetoperations#compile-) deploy operation type, that is currently able to compile `.less` files
+
+## 5.11.0 (January 21st, 2017; Visual Studio Code command deploy operations)
+
+* added `submitContext`, that defines if a context object should be submitted as first argument to a [vscommand](https://github.com/mkloubert/vs-deploy/wiki/targetoperations#vscommand-) deploy operation or not
+
+## 5.10.0 (January 20th, 2017; state data for additional commands)
+
+* added `commandState` and `globalState` properties to [ScriptCommandExecutorArguments](https://mkloubert.github.io/vs-deploy/interfaces/_contracts_.scriptcommandexecutorarguments.html) interface, which can be used to store/share data beetween all additional defined [script based commands](https://github.com/mkloubert/vs-deploy/wiki/commands)
+
+## 5.9.0 (January 20th, 2017; isCancelling() method readded)
+
+* re-added `isCancelling()` to [DeployContext](https://mkloubert.github.io/vs-deploy/interfaces/_contracts_.deploycontext.html) interface
+
+## 5.8.0 (January 20th, 2017; convert CR+LF to LF when deploying to SFTP)
+
+* added `unix` setting for [SFTP targets](https://github.com/mkloubert/vs-deploy/wiki/target_sftp) that can control if Windows text files should be converted to UNIX format, e.g.
+
+## 5.7.0 (January 19th, 2017; addtional, custom commands for Visual Studio Code)
+
+* added [commands](https://github.com/mkloubert/vs-deploy/wiki#settings--) that can define additional script based commands for Visual Studio Code 
+
+## 5.6.0 (January 19th, 2017; startup commands)
+
+* added [startupCommands](https://github.com/mkloubert/vs-deploy/wiki#settings--) that can define Visual Studio Code commands that should be run on startup 
+
+## 5.5.0 (January 19th, 2017; execute Visual Studio Code commands)
+
+* can execute any available VSCode command via [operations](https://github.com/mkloubert/vs-deploy/wiki/targetoperations#vscommand-) now
+
+## 5.3.2 (January 17th, 2017; fixed fatal bug)
+
+* fixed bug that crashes extension, because of [none existing SQL libraries in package.json](https://github.com/mkloubert/vs-deploy/issues/28#issuecomment-273445589)
+
+## 5.3.0 (January 17th, 2017; SQL)
+
+* added support for SQL [targets](https://github.com/mkloubert/vs-deploy/wiki/target_sql) and [operations](https://github.com/mkloubert/vs-deploy/wiki/targetoperations#sql-) (Microsoft SQL, MySQL)
+
+## 5.2.1 (January 17th, 2017; cancel deployments)
+
+* fixed cancellation of deployments
+
+## 5.2.0 (January 17th, 2017; cancel deployments)
+
+* improved cancellation of deployments
+
+## 5.1.0 (January 17th, 2017; open files on startup)
+
+* added [open](https://github.com/mkloubert/vs-deploy/wiki#settings--) setting property
+
+## 5.0.0 (January 17th, 2017; cancel deployments)
+
+* improved cancellation of deployments
+
+## 4.22.0 (January 16th, 2017; display loaded plugins and network info)
+
+* added `displayLoadedPlugins` and `displayNetworkInfo` [settings](https://github.com/mkloubert/vs-deploy/wiki#settings--)
+
+## 4.21.0 (January 14th, 2017; (S)FTP improvements)
+
+* improved speed when deploying to [SFTP](https://github.com/mkloubert/vs-deploy/wiki/target_sftp) or [FTP](https://github.com/mkloubert/vs-deploy/wiki/target_ftp) servers
+
+## 4.20.0 (January 14th, 2017; warning if already running)
+
+* removed warn popups for single files, that are being deployed several times
+
+## 4.19.0 (January 6th, 2017; warning if already running)
+
+* now showing popup if a deployment is currently running, to prevent running deployments several times
+
+## 4.18.0 (January 6th, 2017; improved deployment)
+
+* add [showDeployResultInStatusBar](https://github.com/mkloubert/vs-deploy/wiki#settings--) setting that can display a button in the status bar after deployment has been finished
+* improved deploy status bar button
+* fixed cancellation of deployments in (s)ftp plugins
+
+## 4.17.0 (January 6th, 2017; full IntelliSense support for settings.json)
+
+* completed "IntelliSense" support for `settings.json` file, especially for ['beforeDeploy' and 'deploy' properties](https://github.com/mkloubert/vs-deploy/wiki/targetoperations) in [targets](https://github.com/mkloubert/vs-deploy/wiki#targets-)  
+
+## 4.16.0 (January 5th, 2017; deploy on change)
+
+* can define files that will be [deployed on change](https://github.com/mkloubert/vs-deploy/wiki/deploy_on_change)
+
+## 4.15.0 (January 5th, 2017; empty DropBox folder)
+
+* added support for empty the root directory of a [DropBox folder](https://github.com/mkloubert/vs-deploy/wiki/target_dropbox)
+
+## 4.14.0 (January 5th, 2017; DropBox support)
+
+* added support for deploying to [DropBox folder](https://github.com/mkloubert/vs-deploy/wiki/target_dropbox)
+
+## 4.13.0 (January 4th, 2017; script support for "before" and "after" deploy actions)
+
+* added script support for actions / tasks that are invoked [before and after a deployment](https://github.com/mkloubert/vs-deploy/wiki/targetoperations#script-)
+
+## 4.12.0 (January 4th, 2017; global variables)
+
+* added [globals](https://github.com/mkloubert/vs-deploy/wiki#settings--) property
+
+## 4.11.0 (January 4th, 2017; supress deploy host popups)
+
+* added `showPopupOnSuccess` for [deploy hosts](https://github.com/mkloubert/vs-deploy/wiki#host-), which can set to `(false)` if no popup should be shown if a host has started / stopped successfully
+
+## 4.10.0 (January 4th, 2017; data transformation)
+
+* extended [DataTransformerContext](https://mkloubert.github.io/vs-deploy/interfaces/_contracts_.datatransformercontext.html) interface with `context` property
+
+## 4.9.0 (January 3th, 2017; validate remote files)
+
+* can define a script for a [deploy host](https://github.com/mkloubert/vs-deploy/wiki#validation-) now, which validates a received file
+
+## 4.8.0 (January 3th, 2017; deploy hosts)
+
+* optimized [deploy host](https://github.com/mkloubert/vs-deploy/wiki#host-) feature
+
+## 4.7.0 (January 2th, 2017; visibility and sortability of packages and targets)
+
+* added `hideIf` and `showIf` properties for [targets](https://github.com/mkloubert/vs-deploy/wiki#targets-), which can control the visibilty of targets by [package name(s)](https://github.com/mkloubert/vs-deploy/wiki#packages-)
+* extended `sortOrder` properties for [packages](https://github.com/mkloubert/vs-deploy/wiki#packages-) and [targets](https://github.com/mkloubert/vs-deploy/wiki#targets-), which can contain object instead of number and define own sort values for machines
+
+## 4.6.0 (December 31th, 2016; Web Deploy)
+
+* added support for [Web Deploy](https://github.com/mkloubert/vs-deploy/wiki/targetoperations#webdeploy-)
+
+## 4.5.0 (December 30th, 2016; tag support for remote targets)
+
+* added optional `tag` setting for [remote](https://github.com/mkloubert/vs-deploy/wiki/target_remote) targets, that sends this value with each remote JSON file message
+
+## 4.4.0 (December 30th, 2016; deploy on save behavior for packages)
+
+* [useTargetListForDeployOnSave](https://github.com/mkloubert/vs-deploy/wiki#packages-) setting is also available for single packages now, which would overwrite the [global setting](https://github.com/mkloubert/vs-deploy/wiki#settings--) value
+
+## 4.3.0 (December 30th, 2016; app targets)
+
+* added `submitFileList` and `wait` settings for [app](https://github.com/mkloubert/vs-deploy/wiki/target_app) targets
+
+## 4.2.0 (December 30th, 2016; deploy on save behavior)
+
+* added [useTargetListForDeployOnSave](https://github.com/mkloubert/vs-deploy/wiki#settings--) setting, which can define the behavior of 'deploy on save' feature
+
+## 4.1.1 (December 29th, 2016; hints for new installed versions)
+
+* now showing info popup (once) if new version of extension is installed (can be disabled by [disableNewVersionPopups](https://github.com/mkloubert/vs-deploy/wiki#settings--) setting)
+
+## 4.0.0 (December 29th, 2016; translations and deploy via context menu)
+
+* can deploy whole folders from [explorer's context menu](https://github.com/mkloubert/vs-deploy#how-to-execute-) now
+* added support for translations (s. [Issue #18](https://github.com/mkloubert/vs-deploy/issues/18))
+* improved [app](https://github.com/mkloubert/vs-deploy/wiki/target_app) plugin
+* added descriptions for [https://github.com/mkloubert/vs-deploy/wiki/target_azureblob](azureblob) and [s3bucket](https://github.com/mkloubert/vs-deploy/wiki/target_s3bucket) plugins
+* changed name of `FileDeployedCompletedEventHandler` interface to [FileDeployCompletedEventHandler](https://mkloubert.github.io/vs-deploy/modules/_contracts_.html#filedeploycompletedeventhandler)
+* cleaned up [DeployContext](https://mkloubert.github.io/vs-deploy/interfaces/_contracts_.deploycontext.html) interface
+* replaced [opn](https://www.npmjs.com/package/opn) module with own and extended implementation
+
+## 3.31.0 (December 26th, 2016; Amazon S3 buckets)
+
+* automatic detection and definition of MIME types for files that are uploaded to [Amazon S3 buckets](https://github.com/mkloubert/vs-deploy/wiki/target_s3bucket)
+
+## 3.30.0 (December 24th, 2016; Amazon S3 bucket credentials)
+
+* can define custom credential provider in a [Amazon S3 bucket](https://github.com/mkloubert/vs-deploy/wiki/target_s3bucket) target now
+
+## 3.29.0 (December 23th, 2016; Azure blob storages)
+
+* added support for deploying to [Azure blob storages](https://github.com/mkloubert/vs-deploy/wiki/target_azureblob)
+
+## 3.28.0 (December 23th, 2016; Amazon S3 buckets)
+
+* added `dir` property for [Amazon S3 buckets](https://github.com/mkloubert/vs-deploy/wiki/target_s3bucket) target settings
+
+## 3.27.0 (December 23th, 2016; Amazon S3 buckets)
+
+* added support for deploying to [Amazon S3 buckets](https://github.com/mkloubert/vs-deploy/wiki/target_s3bucket)
+
+## 3.26.0 (December 23th, 2016; suppress popup on successful deploy)
+
+* added `showPopupOnSuccess` to [global settings](https://github.com/mkloubert/vs-deploy/wiki#settings--) that can be set to `(false)` if no popup should be appear after a successful deployment
+
+## 3.24.0 (December 21th, 2016; package and target filtering)
+
+* added `clearOutputOnStartup` to [global settings](https://github.com/mkloubert/vs-deploy/wiki#settings--) that can be set to `(true)` if output window should be cleared on startup
+* added `isFor` property for [packages](https://github.com/mkloubert/vs-deploy/wiki#packages-) and [targets](https://github.com/mkloubert/vs-deploy/wiki#targets-) that filter the items by hostname(s)
+
+## 3.22.0 (December 20th, 2016; quick deployment)
+
+* added optional [status bar button](https://github.com/mkloubert/vs-deploy/wiki#quick-deployment-) for quick deployments
+
+## 3.19.0 (December 20th, 2016; before deploy actions)
+
+* actions can be defined in a [target](https://github.com/mkloubert/vs-deploy/wiki#targets-) now before a deployment starts
+
+## 3.18.0 (December 20th, 2016; explicit targets for packages)
+
+* can define a list of one or more explicit targets for a [package](https://github.com/mkloubert/vs-deploy/wiki#packages-) now
+
+## 3.16.0 (December 19th, 2016; remote targets)
+
+* can transform a whole [remote JSON message](https://github.com/mkloubert/vs-deploy/wiki/target_remote) now
+
+## 3.13.0 (December 18th, 2016; pipelines)
+
+* added [pipline](https://github.com/mkloubert/vs-deploy/wiki/target_pipeline) target type
+
+## 3.11.0 (December 18th, 2016; batches)
+
+* added [batch](https://github.com/mkloubert/vs-deploy/wiki/target_batch) target type
+
+## 3.7.0 (December 17th, 2016; require() in deploy contextes)
+
+* added [require]() method for [DeployContext](https://mkloubert.github.io/vs-deploy/interfaces/_contracts_.deploycontext.html) objects
+
+## 3.6.0 (December 17th, 2016; cancel deployments)
+
+* deployments can be cancelled now
+
+## 3.5.0 (December 17th, 2016; open output window settings)
+
+* added `openOutputOnDeploy` global setting that be set to `(false)` if output window should be opened when a deployment starts
+* added `openOutputOnStartup` global setting that be set to `(false)` if output window should be opened on startup
+
+## 3.4.0 (December 16th, 2016; mappings)
+
+* can use folder mappings in [targets](https://github.com/mkloubert/vs-deploy/wiki#targets-) now
+
+## 2.6.0 (December 14th, 2016; http)
+
+* added [http](https://github.com/mkloubert/vs-deploy/wiki/target_http) target type
+
+## 2.3.0 (December 12th, 2016; directories for remote hosts)
+
+* can define output directories for [remote](https://github.com/mkloubert/vs-deploy/wiki/target_remote) targets now
+
+## 2.1.0 (December 11th, 2016; ZIP files)
+
+* added [zip](https://github.com/mkloubert/vs-deploy/wiki/target_zip) target type
+
+## 2.0.0 (December 11th, 2016; deploy to other VS Code editors)
+
+* added [remote](https://github.com/mkloubert/vs-deploy/wiki/target_remote) target type
+
+## 1.8.0 (December 11th, 2016; scripts)
+
+* added [script](https://github.com/mkloubert/vs-deploy/wiki/target_script) target type
+
+## 1.6.0 (December 11th, 2016; deploy on save)
+
+* can [deploy on save](https://github.com/mkloubert/vs-deploy/wiki#packages-) now
+
+## 1.5.0 (December 10th, 2016; additional modules)
+
+* can implement and use additional [modules / plugins](https://github.com/mkloubert/vs-deploy/wiki#settings--) now
+
+## 1.4.0 (December 10th, 2016; sort packages and targets in GUI)
+
+* can set `sortOrder` property for [packages](https://github.com/mkloubert/vs-deploy/wiki#packages-) and [targets](https://github.com/mkloubert/vs-deploy/wiki#targets-) to sort them in the GUI now
+
+## 1.3.0 (December 10th, 2016; external executables)
+
+* added [app](https://github.com/mkloubert/vs-deploy/wiki/target_app) target type
+
+## 1.2.0 (December 10th, 2016; after deploy events)
+
+* can define ["after deploy" events](https://github.com/mkloubert/vs-deploy/wiki#targets-) in targets now
+
+## 1.1.0 (December 10th, 2016; auto selecting packages and targets)
+
+* [packages](https://github.com/mkloubert/vs-deploy/wiki#packages-) and [targets](https://github.com/mkloubert/vs-deploy/wiki#targets-) are auto selected if there is only 1 element
+
+## 1.0.0 (December 10th, 2016)
+
+* first stable release