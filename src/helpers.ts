/// <reference types="node" />

// The MIT License (MIT)
// 
// vs-deploy (https://github.com/mkloubert/vs-deploy)
// Copyright (c) Marcel Joachim Kloubert <marcel.kloubert@gmx.net>
// 
// Permission is hereby granted, free of charge, to any person obtaining a copy
// of this software and associated documentation files (the "Software"), to
// deal in the Software without restriction, including without limitation the
// rights to use, copy, modify, merge, publish, distribute, sublicense, and/or
// sell copies of the Software, and to permit persons to whom the Software is
// furnished to do so, subject to the following conditions:
// 
// The above copyright notice and this permission notice shall be included in
// all copies or substantial portions of the Software.
// 
// THE SOFTWARE IS PROVIDED "AS IS", WITHOUT WARRANTY OF ANY KIND, EXPRESS OR
// IMPLIED, INCLUDING BUT NOT LIMITED TO THE WARRANTIES OF MERCHANTABILITY,
// FITNESS FOR A PARTICULAR PURPOSE AND NONINFRINGEMENT. IN NO EVENT SHALL THE
// AUTHORS OR COPYRIGHT HOLDERS BE LIABLE FOR ANY CLAIM, DAMAGES OR OTHER
// LIABILITY, WHETHER IN AN ACTION OF CONTRACT, TORT OR OTHERWISE, ARISING
// FROM, OUT OF OR IN CONNECTION WITH THE SOFTWARE OR THE USE OR OTHER
// DEALINGS IN THE SOFTWARE.

import * as ChildProcess from 'child_process';
const CompareVersion = require('compare-versions');
import * as deploy_contracts from './contracts';
import * as deploy_globals from './globals';
import * as deploy_values from './values';
import * as FileType from 'file-type';
import * as FS from 'fs';
const FTP = require('jsftp');
const Glob = require('glob');
import * as HTTP from 'http';
import * as HTTPs from 'https';
import * as i18 from './i18';
const IsBinaryFile = require("isbinaryfile");
const MergeDeep = require('merge-deep');
const MIME = require('mime');
import * as Minimatch from 'minimatch';
import * as Moment from 'moment';
import * as Net from 'net';
import * as Path from 'path';
import * as SFTP from 'ssh2-sftp-client';
import * as TMP from 'tmp';
import * as URL from 'url';
import * as vscode from 'vscode';
import * as Workflows from 'node-workflows';


/**
 * A download result.
 */
export interface DownloadResult {
    /**
     * The downloaded data.
     */
    data: Buffer;
    /**
     * The MIME type (if available).
     */
    mime?: string;
    /**
     * The name (of the file if available).
     */
    name?: string;
}

/**
 * Options for open function.
 */
export interface OpenOptions {
    /**
     * The app (or options) to open.
     */
    app?: string | string[];
    /**
     * The custom working directory.
     */
    cwd?: string;
    /**
     * An optional list of environment variables
     * to submit to the new process.
     */
    env?: any;
    /**
     * Wait until exit or not.
     */
    wait?: boolean;
}

/**
 * Describes a simple 'completed' action.
 * 
 * @param {any} [err] The occurred error.
 * @param {TResult} [result] The result.
 */
export type SimpleCompletedAction<TResult> = (err?: any, result?: TResult) => void;


let nextHtmlDocId = -1;


/**
 * Applies values to an object.
 * 
 * @param {T} obj The object to apply the values to. 
 * @param {deploy_contracts.ObjectWithNameAndValue|deploy_contracts.ObjectWithNameAndValue[]} values The values to apply.
 * @param {boolean} [cloneObj] Clone object or not.
 * 
 * @return {T} The object with the applied values.
 */
export function applyValues<T extends deploy_contracts.Applyable>(obj: T,
                                                                  values: deploy_contracts.ObjectWithNameAndValue | deploy_contracts.ObjectWithNameAndValue[],
                                                                  cloneObj = true): T {
    values = asArray(values).filter(v => v);
    
    if (toBooleanSafe(cloneObj)) {
        obj = cloneObject(obj);
    }

    if (obj) {
        let applyTo = cloneObject(obj.applyValuesTo);

        if (applyTo) {
            for (let p in applyTo) {
                let valueToSet = applyTo[p];
                if (values.length > 0) {
                    valueToSet = deploy_values.replaceWithValues(values, valueToSet);
                }

                obj[p] = valueToSet;
            }
        }
    }

    return obj;
}

/**
 * Returns a value as array.
 * 
 * @param {T | T[]} val The value.
 * 
 * @return {T[]} The value as array.
 */
export function asArray<T>(val: T | T[]): T[] {
    if (!Array.isArray(val)) {
        return [ val ];
    }

    return val;
}

/**
 * Clones an object / value deep.
 * 
 * @param {T} val The value / object to clone.
 * 
 * @return {T} The cloned value / object.
 */
export function cloneObject<T>(val: T): T {
    if (!val) {
        return val;
    }

    return JSON.parse(JSON.stringify(val));
}

/**
 * Compares two values for a sort operation.
 * 
 * @param {T} x The left value.
 * @param {T} y The right value.
 * 
 * @return {number} The "sort value".
 */
export function compareValues<T>(x: T, y: T): number {
    if (x === y) {
        return 0;
    }

    if (x > y) {
        return 1;
    }

    if (x < y) {
        return -1;
    }

    return 0;
}

/**
 * Compares values by using a selector.
 * 
 * @param {T} x The left value. 
 * @param {T} y The right value.
 * @param {Function} selector The selector.
 * 
 * @return {number} The "sort value".
 */
export function compareValuesBy<T, U>(x: T, y: T,
                                      selector: (t: T) => U): number {
    if (!selector) {
        selector = (t) => <any>t;
    }

    return compareValues<U>(selector(x),
                            selector(y));
}

/**
 * Compares two versions.
 * 
 * @param {any} current The current value.
 * @param {any} other The other value.
 *  
 * @returns {number} The sort value. 
 */
export function compareVersions(current: any, other: any): number {
    if (!isNullOrUndefined(current)) {
        current = toStringSafe(current).trim();
    }

    if (!isNullOrUndefined(other)) {
        other = toStringSafe(other).trim();
    }

    return CompareVersion(current, other);
}

/**
 * Creates a quick pick for deploying a single file.
 * 
 * @param {string} file The file to deploy.
 * @param {deploy_contracts.DeployTarget} target The target to deploy to.
 * @param {number} index The zero based index.
 * @param {deploy_values.ValueBase[]} [values] Values / placeholders to use.
 * 
 * @returns {deploy_contracts.DeployFileQuickPickItem} The new item.
 */
export function createFileQuickPick(file: string, target: deploy_contracts.DeployTarget, index: number,
                                    values?: deploy_values.ValueBase[]): deploy_contracts.DeployFileQuickPickItem {
    let qp: any = createTargetQuickPick(target, index, values);
    qp['file'] = file;

    return qp;
}

/**
 * Creates a quick pick for a package.
 * 
 * @param {deploy_contracts.DeployPackage} pkg The package.
 * @param {number} index The zero based index.
 * @param {deploy_values.ValueBase[]} [values] Values / placeholders to use.
 * 
 * @returns {deploy_contracts.DeployPackageQuickPickItem} The new item.
 */
export function createPackageQuickPick(pkg: deploy_contracts.DeployPackage, index: number,
                                       values?: deploy_values.ValueBase[]): deploy_contracts.DeployPackageQuickPickItem {
    let name = toStringSafe(pkg.name).trim();
    if ('' === name) {
        name = i18.t('packages.defaultName', index + 1);
    }

    let description = toStringSafe(pkg.description).trim();

    let item: deploy_contracts.DeployPackageQuickPickItem = {
        description: description,
        label: name,
        package: pkg,
    };

    // item.detail
    Object.defineProperty(item, 'detail', {
        enumerable: true,

        get: () => {
            return deploy_values.replaceWithValues(values, pkg.detail);
        }
    });

    return item;
}

/**
 * Creates a simple 'completed' callback for a promise.
 * 
 * @param {Function} resolve The 'succeeded' callback.
 * @param {Function} reject The 'error' callback.
 * 
 * @return {SimpleCompletedAction<TResult>} The created action.
 */
export function createSimplePromiseCompletedAction<TResult>(resolve: Function, reject?: Function): SimpleCompletedAction<TResult> {
    return (err?, result?) => {
        if (err) {
            if (reject) {
                reject(err);
            }
        }
        else {
            if (resolve) {
                resolve(result);
            }
        }
    };
}

/**
 * Creates a quick pick for a target.
 * 
 * @param {deploy_contracts.DeployTarget} target The target.
 * @param {number} index The zero based index.
 * @param {deploy_values.ValueBase[]} [values] Values / placeholders to use.
 * 
 * @returns {deploy_contracts.DeployTargetQuickPickItem} The new item.
 */
export function createTargetQuickPick(target: deploy_contracts.DeployTarget, index: number,
                                      values?: deploy_values.ValueBase[]): deploy_contracts.DeployTargetQuickPickItem {
    let name = toStringSafe(target.name).trim();
    if (!name) {
        name = i18.t('targets.defaultName', index + 1);
    }

    let description = toStringSafe(target.description).trim();

    let item: deploy_contracts.DeployTargetQuickPickItem = {
        description: description,
        label: name,
        target: target,
    };

    // item.detail
    Object.defineProperty(item, 'detail', {
        enumerable: true,

        get: () => {
            return deploy_values.replaceWithValues(values, target.detail);
        }
    });

    return item;
}

/**
 * Deploys files.
 * 
 * @param {string | string[]} files The files to deploy.
 * @param {deploy_contracts.DeployTargetList} targets The targets to deploy to.
 * @param {symbol} [sym] The custom symbol to use for the identification.
 * 
 * @return {Promise<deploy_contracts.DeployFilesEventArguments>} The promise.
 */
export function deployFiles(files: string | string[], targets: deploy_contracts.DeployTargetList,
                            sym?: symbol): Promise<deploy_contracts.DeployFilesEventArguments> {
    return new Promise<deploy_contracts.DeployFilesEventArguments>((resolve, reject) => {
        let completed = (err?: any, args?: deploy_contracts.DeployFilesEventArguments) => {
            if (err) {
                reject(err);
            }
            else {
                resolve(args);
            }
        };

        try {
            let alreadyInvoked = false;

            let listener: Function;
            listener = function(args: deploy_contracts.DeployFilesEventArguments) {
                if (alreadyInvoked) {
                    return;
                }
                
                if (!isNullOrUndefined(sym) && (sym !== args.symbol)) {
                    return;
                }

                alreadyInvoked = true;
                try {
                    deploy_globals.EVENTS.removeListener(deploy_contracts.EVENT_DEPLOYFILES_COMPLETE, listener);
                }
                catch (e) {
                    log(i18.t('errors.withCategory',
                              'helpers.deployFiles()', e));
                }

                completed();
            };

            deploy_globals.EVENTS.on(deploy_contracts.EVENT_DEPLOYFILES_COMPLETE, listener);

            deploy_globals.EVENTS.emit(deploy_contracts.EVENT_DEPLOYFILES,
                                       files, targets, sym);
        }
        catch (e) {
            completed(e);
        }
    });
}

/**
 * Tries to detect the MIME type of a file.
 * 
 * @param {string} file The Filename.
 * @param {any} defValue The default value.
 * 
 * @return {string} The MIME type.
 */
export function detectMimeByFilename(file: string, defValue: any = 'application/octet-stream'): string {
    let mime: string;
    try {
        mime = MIME.lookup(file);
    }
    catch (e) {
        log(i18.t('errors.withCategory',
                  'helpers.detectMimeByFilename()', e));
    }

    mime = normalizeString(mime);
    if ('' === mime) {
        mime = defValue;
    }

    return mime;
}

/**
 * Checks if a file path does match by any pattern.
 * 
 * @param {string} file The path to check. 
 * @param {deploy_contracts.FileFilter} filter The filter to use.
 * 
 * @return {boolean} Does match or not. 
 */
export function doesFileMatchByFilter(file: string, filter: deploy_contracts.FileFilter): boolean {
    if (!filter) {
        return null;
    }

    file = toStringSafe(file);
    
    // files in include
    let allFilePatterns: string[] = [];
    if (filter.files) {
        allFilePatterns = asArray(filter.files).map(x => toStringSafe(x))
                                               .filter(x => '' !== x);

        allFilePatterns = distinctArray(allFilePatterns);
    }
    if (allFilePatterns.length < 1) {
        allFilePatterns.push('**');  // include all by default
    }

    // files to exclude
    let allExcludePatterns: string[] = [];
    if (filter.exclude) {
        allExcludePatterns = asArray(filter.exclude).map(x => toStringSafe(x))
                                                    .filter(x => '' !== x);
    }
    allExcludePatterns = distinctArray(allExcludePatterns);

    let doesPatternMatch = (pattern: string) => {
        return Minimatch(file, pattern, {
            dot: true,
            nonegate: true,
            nocomment: true,
        });
    };

    // first check if ignored
    while (allExcludePatterns.length > 0) {
        let ep = allExcludePatterns.shift();

        if (doesPatternMatch(ep)) {
            return false;  // ignored / excluded
        }
    }

    // now check if matches
    while (allFilePatterns.length > 0) {
        let fp = allFilePatterns.shift();

        if (doesPatternMatch(fp)) {
            return true;  // included / does match
        }
    }

    return false;
}

/**
 * Removes duplicate entries from an array.
 * 
 * @param {T[]} arr The input array.
 * 
 * @return {T[]} The filtered array.
 */
export function distinctArray<T>(arr: T[]): T[] {
    if (!arr) {
        return arr;
    }

    return arr.filter((x, i) => {
        return arr.indexOf(x) === i;
    });
}

/**
 * Filters "conditional" items.
 * 
 * @param {T|T[]} items The items to filter.
 * @param {deploy_values.ValueBase|deploy_values.ValueBase[]} [values] The values to use.
 * 
 * @return {T[]} The filtered items.
 */
export function filterConditionalItems<T extends deploy_contracts.ConditionalItem>(items: T | T[],
                                                                                   values?: deploy_values.ValueBase | deploy_values.ValueBase[]): T[] {
    let result = asArray(items).filter(x => x);

    result = result.filter((x, idx) => {
        try {
            let conditions = asArray(x.if).map(x => toStringSafe(x))
                                          .filter(x => '' !== x.trim());

            for (let i = 0; i < conditions.length; i++) {
                let cv = new deploy_values.CodeValue({
                    code: conditions[i],
                    name: `condition_${idx}_${i}`,
                    type: 'code',
                });

                cv.otherValueProvider = () => asArray(values).filter(x => x);

                if (!toBooleanSafe(cv.value)) {
                    return false;  // at least one condition does NOT match
                }
            }
        }
        catch (e) {
            log(i18.t('errors.withCategory',
                      'helpers.filterConditionalItems()', e));
            
            return false;
        }

        return true;
    });

    return result;    
}

/**
 * Filters items by platform.
 * 
 * @param {(T|T[])} items The items to filter.
 * @param {string} [platform] The custom name of the platform to use.
 * 
 * @returns {T[]} The new list of filtered items. 
 */
export function filterPlatformItems<T extends deploy_contracts.PlatformItem>(items: T | T[], platform?: string): T[] {
    platform = normalizeString(platform);
    if ('' === platform) {
        platform = normalizeString(process.platform);
    }
    
    return asArray<T>(items).filter(x => x)
                            .filter(x => {
                                        let platformNames = asArray(x.platforms).map(x => normalizeString(x))
                                                                                .filter(x => x);

                                        return platformNames.length < 1 ||
                                               platformNames.indexOf(platform) > -1;
                                    });
}

/**
 * Formats a string.
 * 
 * @param {any} formatStr The value that represents the format string.
 * @param {any[]} [args] The arguments for 'formatStr'.
 * 
 * @return {string} The formated string.
 */
export function format(formatStr: any, ...args: any[]): string {
    return formatArray(formatStr, args);
}

/**
 * Formats a string.
 * 
 * @param {any} formatStr The value that represents the format string.
 * @param {any[]} [args] The arguments for 'formatStr'.
 * 
 * @return {string} The formated string.
 */
export function formatArray(formatStr: any, args: any[]): string {
    if (!args) {
        args = [];
    }

    formatStr = toStringSafe(formatStr);

    // apply arguments in
    // placeholders
    return formatStr.replace(/{(\d+)(\:)?([^}]*)}/g, (match, index, formatSeparator, formatExpr) => {
        index = parseInt(toStringSafe(index).trim());
        
        let resultValue = args[index];

        if (':' === formatSeparator) {
            // collect "format providers"
            let formatProviders = toStringSafe(formatExpr).split(',')
                                                          .map(x => x.toLowerCase().trim())
                                                          .filter(x => x);

            // transform argument by
            // format providers
            formatProviders.forEach(fp => {
                switch (fp) {
                    case 'leading_space':
                        resultValue = toStringSafe(resultValue);
                        if ('' !== resultValue) {
                            resultValue = ' ' + resultValue;
                        }
                        break;

                    case 'lower':
                        resultValue = toStringSafe(resultValue).toLowerCase();
                        break;

                    case 'trim':
                        resultValue = toStringSafe(resultValue).trim();
                        break;

                    case 'upper':
                        resultValue = toStringSafe(resultValue).toUpperCase();
                        break;

                    case 'surround':
                        resultValue = toStringSafe(resultValue);
                        if ('' !== resultValue) {
                            resultValue = "'" + toStringSafe(resultValue) + "'";
                        }
                        break;
                }
            });
        }

        if ('undefined' === typeof resultValue) {
            return match;
        }

        return toStringSafe(resultValue);        
    });
}

/**
 * Returns the list of files by a filter that should be deployed.
 * 
 * @param {deploy_contracts.FileFilter} filter The filter.
 * @param {boolean} useGitIgnoreStylePatterns Also check directory patterns, like in .gitignore files, or not.
 * 
 * @return {string[]} The list of files.
 */
export function getFilesByFilter(filter: deploy_contracts.FileFilter,
                                 useGitIgnoreStylePatterns: boolean): string[] {
    if (!filter) {
        return [];
    }

    useGitIgnoreStylePatterns = toBooleanSafe(useGitIgnoreStylePatterns);

    // files in include
    let allFilePatterns: string[] = [];
    if (filter.files) {
        allFilePatterns = asArray(filter.files).map(x => toStringSafe(x))
                                               .filter(x => '' !== x);

        allFilePatterns = distinctArray(allFilePatterns);
    }
    if (allFilePatterns.length < 1) {
        allFilePatterns.push('**');  // include all by default
    }

    // files to exclude
    let allExcludePatterns: string[] = [];
    if (filter.exclude) {
        allExcludePatterns = asArray(filter.exclude).map(x => toStringSafe(x))
                                                    .filter(x => '' !== x);
    }
    allExcludePatterns = distinctArray(allExcludePatterns);

    // collect files to deploy
    let filesToDeploy: string[] = [];
    allFilePatterns.forEach(x => {
        let matchingFiles: string[] = Glob.sync(x, {
            absolute: true,
            cwd: vscode.workspace.rootPath,
            dot: true,
            ignore: allExcludePatterns,
            nodir: true,
            root: vscode.workspace.rootPath,
        });

        matchingFiles.forEach(y => filesToDeploy.push(y));
    });

    return distinctArray(filesToDeploy);
}

/**
 * Returns the list of files by a filter that should be deployed.
 * 
 * @param {deploy_contracts.FileFilter} filter The filter.
 * @param {boolean} useGitIgnoreStylePatterns Also check directory patterns, like in .gitignore files, or not.
 * 
 * @return {Promise<string[]>} The promise.
 */
export function getFilesByFilterAsync(filter: deploy_contracts.FileFilter,
                                      useGitIgnoreStylePatterns: boolean): Promise<string[]> {
    useGitIgnoreStylePatterns = toBooleanSafe(useGitIgnoreStylePatterns);

    // files in include
    let allFilePatterns: string[] = [];
    if (filter.files) {
        allFilePatterns = asArray(filter.files).map(x => toStringSafe(x))
                                               .filter(x => '' !== x);

        allFilePatterns = distinctArray(allFilePatterns);
    }
    if (allFilePatterns.length < 1) {
        allFilePatterns.push('**');  // include all by default
    }

    // files to exclude
    let allExcludePatterns: string[] = [];
    if (filter.exclude) {
        allExcludePatterns = asArray(filter.exclude).map(x => toStringSafe(x))
                                                    .filter(x => '' !== x);
    }
    allExcludePatterns = distinctArray(allExcludePatterns);
    
    return new Promise<string[]>((resolve, reject) => {
        let completed = (err: any, files?: string[]) => {
            if (err) {
                reject(err);
            }
            else {
                resolve(distinctArray(files || []));
            }
        };
        
        if (filter) {
            try {
                let wf = Workflows.create();

                wf.next((ctx) => {
                    ctx.result = [];
                });

                allFilePatterns.forEach(x => {
                    wf.next((ctx) => {
                        let files: string[] = ctx.result;

                        return new Promise<any>((res, rej) => {
                            try {
                                Glob(x, {
                                    absolute: true,
                                    cwd: vscode.workspace.rootPath,
                                    dot: true,
                                    ignore: allExcludePatterns,
                                    nodir: true,
                                    root: vscode.workspace.rootPath,
                                }, (err: any, matchingFiles: string[]) => {
                                    if (err) {
                                        rej(err);
                                    }
                                    else {
                                        ctx.result = files.concat(matchingFiles);

                                        res();
                                    }
                                });
                            }
                            catch (e) {
                                rej(e);
                            }
                        });
                    });
                });

                wf.start().then((files: string[]) => {
                    completed(null, files);
                }).catch((err) => {
                    completed(err);
                });
            }
            catch (e) {
                completed(e);
            }
        }
        else {
            completed(null);
        }
    });
}

/**
 * Returns the list of files of a package that should be deployed.
 * 
 * @param {deploy_contracts.DeployPackage} pkg The package.
 * @param {boolean} useGitIgnoreStylePatterns Also check directory patterns, like in .gitignore files, or not.
 * 
 * @return {string[]} The list of files.
 */
export function getFilesOfPackage(pkg: deploy_contracts.DeployPackage,
                                  useGitIgnoreStylePatterns: boolean): string[] {
    pkg = cloneObject(pkg);
    if (pkg) {
        if (!pkg.exclude) {
            pkg.exclude = [];
        }

        if (toBooleanSafe(pkg.noNodeModules)) {
            pkg.exclude.push('node_modules/**');
        }
    }
    
    return getFilesByFilter(pkg, useGitIgnoreStylePatterns);
}

/**
 * Loads the body from a HTTP response.
 * 
 * @param {HTTP.IncomingMessage} resp The response.
 * 
 * @return {Promise<Buffer>} The promise.
 */
export function getHttpBody(resp: HTTP.IncomingMessage): Promise<Buffer> {
    return new Promise<Buffer>((resolve, reject) => {
        let body: Buffer;
        let completed = (err?: any) => {
            if (err) {
                reject(err);
            }
            else {
                resolve(body);
            }
        };

        if (!resp) {
            completed();
            return;
        }

        body = Buffer.alloc(0);

        try {
            let appendChunk = (chunk: Buffer): boolean => {
                try {
                    if (chunk) {
                        body = Buffer.concat([body, chunk]);
                    }

                    return true;
                }
                catch (e) {
                    completed(e);
                    return false;
                }
            };

            resp.on('data', (chunk: Buffer) => {
                if (!appendChunk(chunk)) {
                    return;
                }
            });

            resp.on('end', (chunk: Buffer) => {
                if (!appendChunk(chunk)) {
                    return;
                }

                let l = body.length;
                
                completed();
            });

            resp.on('error', (err) => {
                completed(err);
            });
        }
        catch (e) {
            completed(e);
        }
    });
}

/**
 * Returns the sort value from a sortable.
 * 
 * @param {deploy_contracts.Sortable} s The sortable object.
 * @param {deploy_contracts.ValueProvider<string>} [nameProvider] The custom function that provides the name of the machine.
 * 
 * @return {any} The sort value.
 */
export function getSortValue(s: deploy_contracts.Sortable,
                             nameProvider?: deploy_contracts.ValueProvider<string>): any {
    let name: string;
    if (nameProvider) {
        name = normalizeString(nameProvider());
    }

    let sortValue: any = s.sortOrder;
    if (!sortValue) {
        sortValue = 0;
    }
    if ('number' !== typeof sortValue) {
        // handle as object and find a property
        // that has the same name as this machine

        let sortObj = sortValue;
        let valueAlreadySet = false;

        Object.getOwnPropertyNames(sortObj).forEach(p => {
            if (!valueAlreadySet && !normalizeString(p)) {
                sortValue = sortObj[p];  // custom default value defined
            }

            if (normalizeString(p) == name) {
                sortValue = sortObj[p];  // found
                valueAlreadySet = true;
            }
        });
    }

    // keep sure to have a number here
    sortValue = parseFloat(('' + sortValue).trim());
    if (isNaN(sortValue)) {
        sortValue = 0;
    }

    return sortValue;
}

/**
 * Returns the color for a status bar item based an operation result.
 * 
 * @param {any} err The error.
 * @param {number} succeedCount The number of successed operations.
 * @param {number} failedCount The number of failed operations.
 * 
 * @return {string} The color.
 */
export function getStatusBarItemColor(err: any,
                                      succeedCount: number, failedCount: number): string {
    let color: string;
    if (err || failedCount > 0) {
        if (succeedCount < 1) {
            color = '#ff0000';
        }
        else {
            color = '#ffff00';
        }
    }

    return color;
}

/**
 * Returns the value from a "parameter" object.
 * 
 * @param {Object} params The object.
 * @param {string} name The name of the parameter.
 * 
 * @return {string} The value of the parameter (if found).
 */
export function getUrlParam(params: Object, name: string): string {
    if (params) {
        name = normalizeString(name);

        for (let p in params) {
            if (normalizeString(p) === name) {
                return toStringSafe(params[p]);
            }
        }
    }
}

/**
 * Checks if data is binary or text content.
 * 
 * @param {Buffer} data The data to check.
 * 
 * @returns {Promise<boolean>} The promise.
 */
export function isBinaryContent(data: Buffer): Promise<boolean> {
    return new Promise<boolean>((resolve, reject) => {
        let completed = createSimplePromiseCompletedAction<boolean>(resolve, reject);
        if (!data) {
            completed(null);
            return;
        }

        try {
            IsBinaryFile(data, data.length, (err, result) => {
                if (err) {
                    completed(err);
                    return;
                }

                completed(null, toBooleanSafe(result));
            });
        }
        catch (e) {
            completed(e);
        }
    });
}

/**
 * Checks if the string representation of a value is empty
 * or contains whitespaces only.
 * 
 * @param {any} val The value to check.
 * 
 * @return {boolean} Is empty or not.
 */
export function isEmptyString(val: any): boolean {
    return '' === toStringSafe(val).trim();
}

/**
 * Checks if a file (or directory) path is ignored.
 * 
 * @param {string} fileOrDir The file / directory to check.
 * @param {string|string[]} patterns One or more (glob) pattern to use.
 * @param {boolean} useGitIgnoreStylePatterns Also check directory patterns, like in .gitignore files, or not.
 * @param {boolean} {fastCheck} Use 'minimatch' instead of 'node.glob'.
 * 
 * @return {boolean} Is ignored or not. 
 */
export function isFileIgnored(file: string, patterns: string | string[],
                              useGitIgnoreStylePatterns: boolean,
                              fastCheck?: boolean): boolean {
    useGitIgnoreStylePatterns = toBooleanSafe(useGitIgnoreStylePatterns);

    file = toStringSafe(file);
    if ('' === file.trim()) {
        return true;
    }

    if (!Path.isAbsolute(file)) {
        file = Path.join(vscode.workspace.rootPath, file);
    }
    file = Path.resolve(file);
    file = replaceAllStrings(file, Path.sep, '/');
    
    patterns = asArray(patterns).map(p => toStringSafe(p))
                                .filter(p => '' !== p.trim());
    patterns = distinctArray(patterns);

    fastCheck = toBooleanSafe(fastCheck);

    while (patterns.length > 0) {
        let p = patterns.shift();

        let isMatching = false;
        if (fastCheck) {
            // use minimatch

            isMatching = Minimatch(file, p, {
                dot: true,
                nonegate: true,
                nocomment: true,
            });
        }
        else {
            let matchingFiles: string[] = Glob.sync(p, {
                absolute: true,
                cwd: vscode.workspace.rootPath,
                dot: true,
                nodir: true,
                root: vscode.workspace.rootPath,
            });

            isMatching = matchingFiles.indexOf(file) > -1;
        }

        if (isMatching) {
            return true;
        }
    }

    return false;
}

/**
 * Checks if a value is (null) or (undefined).
 * 
 * @param {any} val The value to check.
 * 
 * @return {boolean} Is (null)/(undefined) or not.
 */
export function isNullOrUndefined(val: any): boolean {
    return null === val ||
           'undefined' === typeof val;
}

/**
 * Checks if a value is (null), (undefined) or an empty string.
 * 
 * @param {any} val The value to check.
 * 
 * @return {boolean} Is (null)/(undefined)/empty string or not.
 */
export function isNullUndefinedOrEmptyString(val: any): boolean {
    return isNullOrUndefined(val) ||
           '' === toStringSafe(val);
}

/**
 * Loads base settings for object from files.
 *  
 * @param {T|T[]} objs The objects. 
 * @param {deploy_values.ValueBase|deploy_values.ValueBase[]} values The values to use for the file path(s).
 * @param {boolean} cloneObjects Clone objects or not.
 * 
 * @return {T[]} The new list. 
 */
export function loadBaseSettingsFromFiles<T extends deploy_contracts.CanLoadFrom>(objs: T | T[],
                                                                                  values?: deploy_values.ValueBase | deploy_values.ValueBase[],
                                                                                  cloneObjects = true): T[] {
    return asArray(objs).filter(x => x).map(x => {
        let loadFrom: string;
        try {
            loadFrom = deploy_values.replaceWithValues(values, x.loadFrom);
            if (!isEmptyString(x.loadFrom)) {
                if (!Path.isAbsolute(loadFrom)) {
                    loadFrom = Path.join(vscode.workspace.rootPath, '.vscode', loadFrom);
                }

                let basePackages: T[] = JSON.parse( FS.readFileSync(loadFrom).toString('utf8') );
                basePackages = loadBaseSettingsFromFiles(basePackages, values);

                let args = [ {}, x ].concat(basePackages);

                x = MergeDeep.apply(null,
                                    [{}, x].concat(basePackages));
            }

            if (toBooleanSafe(cloneObjects)) {
                x = cloneObject(x);
            }

            delete x['loadFrom'];
        }
        catch (e) {
            vscode.window.showErrorMessage(i18.t('load.from.failed', loadFrom, e)).then(() => {}, (err) => {
                log(`[ERROR] helpers.loadBaseSettingsFromFiles(): ${e}`);
            });
        }

        return x;
    });
}

/**
 * Loads a "data transformer" module.
 * 
 * @param {string} file The path of the module's file.
 * @param {boolean} useCache Use cache or not.
 * 
 * @return {deploy_contracts.DataTransformModule} The loaded module.
 */
export function loadDataTransformerModule(file: string, useCache: boolean = false): deploy_contracts.DataTransformModule {
    return loadModule<deploy_contracts.DataTransformModule>(file, useCache);
}

/**
 * Loads a module for a deploy operation.
 * 
 * @param {string} file The path of the module's file.
 * @param {boolean} useCache Use cache or not.
 * 
 * @return {deploy_contracts.DeployScriptOperationModule} The loaded module.
 */
export function loadDeployScriptOperationModule(file: string, useCache: boolean = false): deploy_contracts.DeployScriptOperationModule {
    return loadModule<deploy_contracts.DeployScriptOperationModule>(file, useCache);
}

/**
 * Loads data from a source.
 * 
 * @param {string} src The path or URL to the source.
 * 
 * @return {Promise<DownloadResult>} The promise.
 */
export function loadFrom(src: string): Promise<DownloadResult> {
    return new Promise<DownloadResult>((resolve, reject) => {
        let completedInvoked = false;
        let completed = (err: any, result?: DownloadResult) => {
            if (completedInvoked) {
                return;
            }

            completedInvoked = true;
            
            if (err) {
                reject(err);
            }
            else {
                resolve(result);
            }
        };

        try {
            src = toStringSafe(src);

            let url: URL.Url;
            try {
                url = URL.parse(src);
            }
            catch (e) {
                url = null;
            }

            let wf = Workflows.create();

            let isLocal = true;

            if (url) {
                isLocal = false;

                let fileName = Path.basename(url.path);
                let protocol = normalizeString(url.protocol);

                let getUserAndPassword = () => {
                    let user: string;
                    let pwd: string;
                    if (!isNullUndefinedOrEmptyString(url.auth)) {
                        let auth = url.auth;
                        if (auth.indexOf(':') > -1) {
                            let parts = auth.split(':');

                            user = parts[0];
                            if ('' === user) {
                                user = undefined;
                            }

                            pwd = parts.filter((x, i) => i > 0).join(':');
                            if ('' === pwd) {
                                pwd = undefined;
                            }
                        }
                        else {
                            user = auth;
                        }
                    }

                    return {
                        password: pwd,
                        user: user,
                    };
                };

                switch (protocol) {
                    case 'ftp:':
                        // FTP server
                        {
                            wf.next((ctx) => {
                                return new Promise<any>((res, rej) => {
                                    try {
                                        let port = 21;
                                        if (!isNullUndefinedOrEmptyString(url.port)) {
                                            port = parseInt(toStringSafe(url.port).trim());
                                        }

                                        // authorization
                                        let auth = getUserAndPassword();

                                        // open connection
                                        let conn = new FTP({
                                            host: url.hostname,
                                            port: port,
                                            user: auth.user, 
                                            pass: auth.password,
                                        });

                                        conn.get(url.path, (err: any, socket: Net.Socket) => {
                                            if (err) {
                                                rej(err);  // could not get file from FTP
                                            }
                                            else {
                                                try {
                                                    let result: Buffer = Buffer.alloc(0);

                                                    socket.on("data", function(data: Buffer) {
                                                        try {
                                                            if (data) {
                                                                result = Buffer.concat([result, data]);
                                                            }
                                                        }
                                                        catch (e) {
                                                            rej(e);
                                                        }
                                                    });

                                                    socket.once("close", function(hadErr: boolean) {
                                                        if (hadErr) {
                                                            rej(new Error('FTP error!'));
                                                        }
                                                        else {
                                                            res({
                                                                data: result,
                                                                fileName: fileName,
                                                            });
                                                        }
                                                    });

                                                    socket.resume();
                                                }
                                                catch (e) {
                                                    rej(e);  // socket error
                                                }
                                            }
                                        });
                                    }
                                    catch (e) {
                                        rej(e);  // global FTP error
                                    }
                                });
                            });
                        }
                        break;

                    case 'sftp:':
                        // SFTP server
                        {
                            // start connection
                            wf.next((ctx) => {
                                return new Promise<SFTP.Client>((res, rej) => {
                                    try {
                                        let port = 22;
                                        if (!isNullUndefinedOrEmptyString(url.port)) {
                                            port = parseInt(toStringSafe(url.port).trim());
                                        }

                                        // authorization
                                        let auth = getUserAndPassword();

                                        let conn = new SFTP();

                                        conn.connect({
                                            host: url.hostname,
                                            port: port,
                                            username: auth.user,
                                            password: auth.password,
                                        }).then(() => {
                                            res(conn);
                                        }).catch((err) => {
                                            rej(err);
                                        });
                                    }
                                    catch (e) {
                                        rej(e);
                                    }
                                });
                            });

                            // start reading file
                            wf.next((ctx) => {
                                let conn: SFTP.Client = ctx.previousValue;

                                return new Promise<NodeJS.ReadableStream>((res, rej) => {
                                    conn.get(url.path).then((stream) => {
                                        try {
                                            res(stream);
                                        }
                                        catch (e) {
                                            rej(e);
                                        }
                                    }).catch((err) => {
                                        rej(err);
                                    });
                                });
                            });

                            // create temp file
                            wf.next((ctx) => {
                                let stream: NodeJS.ReadableStream = ctx.previousValue;

                                return new Promise<any>((res, rej) => {
                                    TMP.tmpName({
                                        keep: true,
                                    }, (err, tempFile) => {
                                        if (err) {
                                            rej(err);
                                        }
                                        else {
                                            res({
                                                deleteTempFile: () => {
                                                    return new Promise<any>((res2, rej2) => {
                                                        FS.exists(tempFile, (exists) => {
                                                            if (exists) {
                                                                FS.unlink(tempFile, (err) => {
                                                                    if (err) {
                                                                        rej2(err);
                                                                    }
                                                                    else {
                                                                        res2();
                                                                    }
                                                                });
                                                            }
                                                            else {
                                                                res2();
                                                            }
                                                        });
                                                    });
                                                },
                                                tempFile: tempFile,
                                                stream: stream,
                                            });
                                        }
                                    });
                                });
                            });

                            // write to temp file
                            wf.next((ctx) => {
                                let deleteTempFile: () => Promise<any> = ctx.previousValue.deleteTempFile;
                                let stream: NodeJS.ReadableStream = ctx.previousValue.stream;
                                let tempFile: string = ctx.previousValue.tempFile;

                                return new Promise<any>((res, rej) => {
                                    let downloadCompleted = (err: any) => {
                                        if (err) {
                                            deleteTempFile().then(() => {
                                                rej(err);
                                            }).catch((e) => {
                                                //TODO: log

                                                rej(err);
                                            });
                                        }
                                        else {
                                            res({
                                                deleteTempFile: deleteTempFile,
                                                tempFile: tempFile,
                                            });
                                        }
                                    };
                                    
                                    try {
                                        stream.once('error', (err) => {
                                            if (err) {
                                                downloadCompleted(err);
                                            }
                                        });

                                        let pipe = stream.pipe(FS.createWriteStream(tempFile));

                                        pipe.once('error', (err) => {;
                                            if (err) {
                                                downloadCompleted(err);
                                            }
                                        });

                                        stream.once('end', () => {
                                            downloadCompleted(null);
                                        });
                                    }
                                    catch (e) {
                                        downloadCompleted(e);
                                    }
                                });
                            });

                            wf.next((ctx) => {
                                let deleteTempFile: () => Promise<any> = ctx.previousValue.deleteTempFile;
                                let tempFile: string = ctx.previousValue.tempFile;
                                
                                return new Promise<any>((res, rej) => {
                                    let readCompleted = (err: any, d?: Buffer) => {
                                        if (err) {
                                            rej(err);
                                        }
                                        else {
                                            res({
                                                data: d,
                                                fileName: fileName,
                                            });
                                        }
                                    };
                                    
                                    FS.readFile(tempFile, (err, data) => {
                                        deleteTempFile().then(() => {
                                            readCompleted(err, data);
                                        }).catch((e) => {
                                            //TODO: log

                                            readCompleted(err, data);
                                        });
                                    });
                                });
                            });
                        }
                        break;

                    case 'http:':
                    case 'https:':
                        // web resource
                        {
                            wf.next((ctx) => {
                                return new Promise<any>((resolve, reject) => {
                                    try {
                                        let requestOpts: HTTP.RequestOptions = {
                                            hostname: url.hostname,
                                            path: url.path,
                                            method: 'GET',
                                        };

                                        let setHeader = (name: string, value: string) => {
                                            if (isNullOrUndefined(requestOpts.headers)) {
                                                requestOpts.headers = {};
                                            }

                                            requestOpts.headers[name] = value;
                                        };

                                        // authorization?
                                        if (!isNullUndefinedOrEmptyString(url.auth)) {
                                            let b64Auth = (new Buffer(toStringSafe(url.auth))).toString('base64');

                                            setHeader('Authorization', 'Basic ' + b64Auth);
                                        }
                                        
                                        let requestHandler = (resp: HTTP.IncomingMessage) => {
                                            let mime: string;
                                            if (resp.headers) {
                                                for (let h in resp.headers) {
                                                    if ('content-type' === normalizeString(h)) {
                                                        mime = normalizeString(resp.headers[h]);
                                                        break;
                                                    }
                                                }
                                            }

                                            readHttpBody(resp).then((data) => {
                                                resolve({
                                                    data: data,
                                                    fileName: fileName,
                                                    mime: mime,
                                                });
                                            }).catch((err) => {
                                                reject(err);
                                            });
                                        };

                                        let requestFactory: (options: HTTP.RequestOptions,
                                                             callback?: (res: HTTP.IncomingMessage) => void) => HTTP.ClientRequest;

                                        switch (protocol) {
                                            case 'https:':
                                                requestFactory = HTTPs.request;

                                                requestOpts.protocol = 'https:';
                                                requestOpts.port = 443;
                                                break;

                                            default:
                                                // http
                                                requestFactory = HTTP.request;

                                                requestOpts.protocol = 'http:';
                                                requestOpts.port = 80;
                                                break;
                                        }

                                        if (!isNullUndefinedOrEmptyString(url.port)) {
                                            requestOpts.port = parseInt(toStringSafe(url.port).trim());
                                        }

                                        if (requestFactory) {
                                            let request = requestFactory(requestOpts, requestHandler);

                                            request.once('error', (err) => {
                                                reject(err);
                                            });

                                            request.end();
                                        }
                                        else {
                                            resolve(null);
                                        }
                                    }
                                    catch (e) {
                                        reject(e);
                                    }
                                });
                            });
                        }
                        break;

                    case 'file:':
                    default:
                        isLocal = true;
                        break;
                }
            }

            if (isLocal) {
                // handle as local file

                let filePath = src;
                if (!Path.isAbsolute(filePath)) {
                    filePath = Path.join(vscode.workspace.rootPath, filePath);
                }
                filePath = Path.resolve(filePath);

                let fileName = Path.basename(filePath);

                wf.next((ctx) => {
                    return new Promise<any>((resolve, reject) => {
                        try {
                            FS.readFile(filePath, (err, data) => {
                                if (err) {
                                    reject(err);
                                }
                                else {
                                    resolve({
                                        data: data,
                                        fileName: fileName,
                                    });
                                }
                            });
                        }
                        catch (e) {
                            reject(e);
                        }
                    });
                });
            }

            // check if binary file
            wf.next((ctx) => {
                let data: Buffer = ctx.previousValue.data;
                if (!data) {
                    data = Buffer.alloc(0);
                }

                let fileName: string = ctx.previousValue.fileName;
                let mime: string = ctx.previousValue.mime;

                return new Promise<any>((resolve, reject) => {
                    isBinaryContent(data).then((isBinary) => {
                        resolve({
                            data: data,
                            fileName: fileName,
                            isBinary: isBinary,
                            mime: mime,
                        });
                    }).catch((err) => {
                        reject(err);
                    });
                });
            });

            wf.next((ctx) => {
                let data: Buffer = ctx.previousValue.data;
                let fileName: string = ctx.previousValue.fileName;
                let isBinary: boolean = ctx.previousValue.isBinary;

                let getMimeSafe = (m: any): string => {
                    m = normalizeString(m);
                    if ('' === m) {
                        m = 'application/octet-stream';
                    }

                    return m;
                };

                // mime
                let mime = normalizeString(ctx.previousValue.mime);
                if ('' === mime) {
                    // try to detect...

                    if (isBinary) {
                        try {
                            let type = FileType(data);
                            if (type) {
                                mime = type.mime;
                            }
                        }
                        catch (e) { /* TODO: log */ }
                    }

                    mime = getMimeSafe(mime);
                    if ('application/octet-stream' === mime) {
                        if (!isNullUndefinedOrEmptyString(fileName)) {
                            try {
                                mime = detectMimeByFilename(fileName);
                            }
                            catch (e) { /* TODO: log */ }
                        }
                    }
                }

                if (mime.indexOf(';') > -1) {
                    mime = normalizeString(mime.split(';')[0]);
                }

                let result: DownloadResult = {
                    data: data,
                    mime: getMimeSafe(mime),
                    name: fileName,
                };

                ctx.result = result;
            });

            wf.start().then((result: DownloadResult) => {
                completed(null, result);
            }).catch((err) => {
                completed(err);
            });
        }
        catch (e) {
            completed(e);
        }
    });
}

/**
 * Loads a module.
 * 
 * @param {string} file The path of the module's file.
 * @param {boolean} useCache Use cache or not.
 * 
 * @return {TModule} The loaded module.
 */
export function loadModule<TModule>(file: string, useCache: boolean = false): TModule {
    if (!Path.isAbsolute(file)) {
        file = Path.join(vscode.workspace.rootPath, file);
    }
    file = Path.resolve(file);

    let stats = FS.lstatSync(file);
    if (!stats.isFile()) {
        throw new Error(i18.t('isNo.file', file));
    }

    if (!useCache) {
        delete require.cache[file];  // remove from cache
    }
    
    return require(file);
}

/**
 * Loads a script based command module.
 * 
 * @param {string} file The path of the module's file.
 * @param {boolean} useCache Use cache or not.
 * 
 * @return {deploy_contracts.ScriptCommandModule} The loaded module.
 */
export function loadScriptCommandModule(file: string, useCache: boolean = false): deploy_contracts.ScriptCommandModule {
    return loadModule<deploy_contracts.ScriptCommandModule>(file, useCache);
}

/**
 * Loads a "validator" module.
 * 
 * @param {string} file The path of the module's file.
 * @param {boolean} useCache Use cache or not.
 * 
 * @return {deploy_contracts.ValidatorModule<T>} The loaded module.
 */
export function loadValidatorModule<T>(file: string, useCache: boolean = false): deploy_contracts.ValidatorModule<T> {
    return loadModule<deploy_contracts.ValidatorModule<T>>(file, useCache);
}

/**
 * Logs a message.
 * 
 * @param {any} msg The message to log.
 */
export function log(msg: any) {
    let now = Moment();

    msg = toStringSafe(msg);
    console.log(`[vs-deploy :: ${now.format('YYYY-MM-DD HH:mm:ss')}] => ${msg}`);
}

/**
 * Creates a storage of nvironment variables for a process object.
 * 
 * @param {deploy_contracts.ProcessObject} obj The object from where to create the storage from.
 * @param {(deploy_values.ValueBase|deploy_values.ValueBase[])} [values] The optional list of values to use. 
 * 
 * @returns {{[name: string]: any}} The created storage. 
 */
export function makeEnvVarsForProcess(obj: deploy_contracts.ProcessObject,
                                      values?: deploy_values.ValueBase | deploy_values.ValueBase[]): { [name: string]: any } {
    values = asArray(values).filter(x => x);
    
    let envVars: { [name: string]: any };

    if (toBooleanSafe(obj.useEnvVarsOfWorkspace)) {
        if (process.env) {
            envVars = {};

            for (let prop in process.env) {
                envVars[prop] = process.env[prop];
            }
        }
    }

    if (obj) {
        if (obj.envVars) {
            if (!envVars) {
                envVars = {};
            }

            for (let prop in obj.envVars) {
                let name = toStringSafe(prop).trim();
                let val = obj.envVars[prop];

                let usePlaceholders: boolean;
                if ('boolean' === typeof obj.noPlaceholdersForTheseVars) {
                    usePlaceholders = !obj.noPlaceholdersForTheseVars;
                }
                else {
                    usePlaceholders = asArray(obj.noPlaceholdersForTheseVars)
                        .map(x => toStringSafe(prop).trim())
                        .indexOf(name) < 0;
                }

                if (usePlaceholders) {
                    val = deploy_values.replaceWithValues(values, val);
                }

                if ('' === val) {
                    val = undefined;
                }

                envVars[name] = val;
            }
        }
    }

    return envVars;
}

/**
 * Merge inheritable objects.
 * 
 * @param {T|T[]} objs The objects to merge.
 * 
 * @return {T[]} The new and normalized list of merged objects. 
 */
export function mergeInheritables<T extends deploy_contracts.Inheritable>(objs: T | T[]): T[] {
    let clonedObjects = asArray(objs).filter(o => o)
                                     .map(o => cloneObject(o));

    return clonedObjects.map(o => {
        let inheritFrom = asArray(o.inheritFrom).map(on => normalizeString(on));
        delete o['inheritFrom'];

        if (inheritFrom.length > 0) {
            clonedObjects.filter(baseObj => baseObj !== o).forEach(baseObj => {
                if (inheritFrom.indexOf(normalizeString(baseObj.name)) > -1) {
                    // merge current with base

                    o = cloneObject(Object.assign(cloneObject(baseObj),
                                                  cloneObject(o)));
                }
            });
        }

        return o;
    });
}

/**
 * Normalizes a value as string so that is comparable.
 * 
 * @param {any} val The value to convert.
 * @param {(str: string) => string} [normalizer] The custom normalizer.
 * 
 * @return {string} The normalized value.
 */
export function normalizeString(val: any, normalizer?: (str: string) => string): string {
    if (!normalizer) {
        normalizer = (str) => str.toLowerCase().trim();
    }

    return normalizer(toStringSafe(val));
}

/**
 * Opens a target.
 * 
 * @param {string} target The target to open.
 * @param {OpenOptions} [opts] The custom options to set.
 * 
 * @param {Promise<ChildProcess.ChildProcess>} The promise.
 */
export function open(target: string, opts?: OpenOptions): Promise<ChildProcess.ChildProcess> {
    let me = this;

    if (!opts) {
        opts = {};
    }

    opts.wait = toBooleanSafe(opts.wait, true);
    
    return new Promise((resolve, reject) => {
        let completed = (err?: any, cp?: ChildProcess.ChildProcess) => {
            if (err) {
                reject(err);
            }
            else {
                resolve(cp);
            }
        };
        
        try {
            if (typeof target !== 'string') {
                throw new Error('Expected a `target`');
            }

            let cmd: string;
            let appArgs: string[] = [];
            let args: string[] = [];
            let cpOpts: ChildProcess.SpawnOptions = {
                cwd: opts.cwd || vscode.workspace.rootPath,
                env: opts.env,
            };

            if (Array.isArray(opts.app)) {
                appArgs = opts.app.slice(1);
                opts.app = opts.app[0];
            }

            if (process.platform === 'darwin') {
                // Apple

                cmd = 'open';

                if (opts.wait) {
                    args.push('-W');
                }

                if (opts.app) {
                    args.push('-a', opts.app);
                }
            }
            else if (process.platform === 'win32') {
                // Microsoft

                cmd = 'cmd';
                args.push('/c', 'start', '""');
                target = target.replace(/&/g, '^&');

                if (opts.wait) {
                    args.push('/wait');
                }

                if (opts.app) {
                    args.push(opts.app);
                }

                if (appArgs.length > 0) {
                    args = args.concat(appArgs);
                }
            }
            else {
                // Unix / Linux

                if (opts.app) {
                    cmd = opts.app;
                } else {
                    cmd = Path.join(__dirname, 'xdg-open');
                }

                if (appArgs.length > 0) {
                    args = args.concat(appArgs);
                }

                if (!opts.wait) {
                    // xdg-open will block the process unless
                    // stdio is ignored even if it's unref'd
                    cpOpts.stdio = 'ignore';
                }
            }

            args.push(target);

            if (process.platform === 'darwin' && appArgs.length > 0) {
                args.push('--args');
                args = args.concat(appArgs);
            }

            let cp = ChildProcess.spawn(cmd, args, cpOpts);

            if (opts.wait) {
                cp.once('error', (err) => {
                    completed(err);
                });

                cp.once('close', function (code) {
                    if (code > 0) {
                        completed(new Error('Exited with code ' + code));
                        return;
                    }

                    completed(null, cp);
                });
            }
            else {
                cp.unref();

                completed(null, cp);
            }
        }
        catch (e) {
            completed(e);
        }
    });
}

/**
 * Opens a HTML document in a new tab for a document storage.
 * 
 * @param {deploy_contracts.Document[]} storage The storage to open for.
 * @param {string} html The HTML document (source code).
 * @param {string} [title] The custom title for the tab.
 * @param {any} [id] The custom ID for the document in the storage.
 * 
 * @returns {Promise<any>} The promise.
 */
export function openHtmlDocument(storage: deploy_contracts.Document[],
                                 html: string, title?: string, id?: any): Promise<any> {
    return new Promise((resolve, reject) => {
        let completed = createSimplePromiseCompletedAction(resolve, reject);

        try {
            let body: Buffer;
            let enc = 'utf8';
            if (!isNullOrUndefined(html)) {
                body = new Buffer(toStringSafe(html), enc);
            }

            if (isNullOrUndefined(id)) {
                id = 'vsdGlobalHtmlDocs::c6bda982-419e-4a28-8412-5822df5223d4::' + (++nextHtmlDocId);
            }

            let doc: deploy_contracts.Document = {
                body: body,
                encoding: enc,
                id: id,
                mime: 'text/html',
            };

            if (!isEmptyString(title)) {
                doc.title = toStringSafe(title).trim();
            }

            if (storage) {
                storage.push(doc);
            }

            vscode.commands.executeCommand('extension.deploy.openHtmlDoc', doc).then((result: any) => {
                completed(null, result);
            }, (err) => {
                completed(err);
            });
        }
        catch (e) {
            completed(e);
        }
    });
}

/**
 * Parse a value to use as "target type" value.
 * 
 * @param {string} [str] The input value.
 * 
 * @returns {string} The output value.
 */
export function parseTargetType(str: string): string {
    return normalizeString(str);
}

/**
 * Reads the content of the HTTP request body.
 * 
 * @param {HTTP.IncomingMessag} msg The HTTP message with the body.
 * 
 * @returns {Promise<Buffer>} The promise.
 */
export function readHttpBody(msg: HTTP.IncomingMessage): Promise<Buffer> {
    return new Promise<Buffer>((resolve, reject) => {
        let buff: Buffer;
        let completedInvoked = false;

        let dataListener: (chunk: Buffer | string) => void;

        let completed = (err: any) => {
            if (completedInvoked) {
                return;
            }

            completedInvoked = true;

            if (dataListener) {
                try {
                    msg.removeListener('data', dataListener);
                }
                catch (e) { 
                    log(i18.t('errors.withCategory',
                              'helpers.readHttpBody()', e));
                }
            }

            if (err) {
                reject(err);
            }
            else {
                resolve(buff);
            }
        };

        dataListener = (chunk: Buffer | string) => {
            try {
                if (chunk && chunk.length > 0) {
                    if ('string' === typeof chunk) {
                        chunk = new Buffer(chunk);
                    }

                    buff = Buffer.concat([ buff, chunk ]);
                }
            }
            catch (e) {
                completed(e);
            }
        };

        try {
            buff = Buffer.alloc(0);

            msg.once('error', (err) => {
                if (err) {
                    completed(err);
                }
            });

            msg.on('data', dataListener);

            msg.once('end', () => {
                resolve(buff);
            });
        }
        catch (e) {
            completed(e);
        }
    });
}

/**
 * Reads a number of bytes from a socket.
 * 
 * @param {Net.Socket} socket The socket.
 * @param {Number} numberOfBytes The amount of bytes to read.
 * 
 * @return {Promise<Buffer>} The promise.
 */
export function readSocket(socket: Net.Socket, numberOfBytes: number): Promise<Buffer> {
    return new Promise<Buffer>((resolve, reject) => {
        try {
            let buff: Buffer = socket.read(numberOfBytes);
            if (null === buff) {
                socket.once('readable', function() {
                    readSocket(socket, numberOfBytes).then((b) => {
                        resolve(b);
                    }, (err) => {
                        reject(err);
                    });
                });
            }
            else {
                resolve(buff);
            }
        }
        catch (e) {
            reject(e);
        }
    });
}

/**
 * Removes documents from a storage.
 * 
 * @param {deploy_contracts.Document|sc_contracts.Document[]} docs The document(s) to remove.
 * @param {deploy_contracts.Document[]} storage The storage.
 * 
 * @return {deploy_contracts.Document[]} The removed documents.
 */
export function removeDocuments(docs: deploy_contracts.Document | deploy_contracts.Document[],
                                storage: deploy_contracts.Document[]): deploy_contracts.Document[] {
    let ids = asArray(docs).filter(x => x)
                           .map(x => x.id);

    let removed = [];

    if (storage) {
        for (let i = 0; i < storage.length; ) {
            let d = storage[i];
            if (ids.indexOf(d.id) > -1) {
                removed.push(d);
                storage.splice(i, 1);
            }
            else {
                ++i;
            }
        }
    }

    return removed;
}

/**
 * Replaces all occurrences of a string.
 * 
 * @param {string} str The input string.
 * @param {string} searchValue The value to search for.
 * @param {string} replaceValue The value to replace 'searchValue' with.
 * 
 * @return {string} The output string.
 */
export function replaceAllStrings(str: string, searchValue: string, replaceValue: string) {
    str = toStringSafe(str);
    searchValue = toStringSafe(searchValue);
    replaceValue = toStringSafe(replaceValue);

    return str.split(searchValue)
              .join(replaceValue);
}

/**
 * Sorts a list of packages.
 * 
 * @param {deploy_contracts.DeployPackage[]} pkgs The input list.
 * @param {deploy_contracts.ValueProvider<string>} [nameProvider] The custom function that provides the name of the machine.
 * 
 * @return {deploy_contracts.DeployPackage[]} The sorted list.
 */
export function sortPackages(pkgs: deploy_contracts.DeployPackage[],
                             nameProvider?: deploy_contracts.ValueProvider<string>): deploy_contracts.DeployPackage[] {
    if (!pkgs) {
        pkgs = [];
    }

    return pkgs.filter(x => x)
               .map((x, i) => {
                        return {
                            index: i,
                            level0: getSortValue(x, nameProvider),  // first sort by "sortOrder"
                            level1: toStringSafe(x.name).toLowerCase().trim(),  // then by "name"
                            value: x,
                        };
                    })
               .sort((x, y) => {
                   let comp0 = compareValuesBy(x, y,
                                               t => t.level0);
                   if (0 !== comp0) {
                       return comp0;
                   }

                   let comp1 = compareValuesBy(x, y,
                                               t => t.level1);
                   if (0 !== comp1) {
                       return comp1;
                   }

                   return compareValuesBy(x, y,
                                          t => t.index);
               })
               .map(x => x.value);
}

/**
 * Sorts a list of targets.
 * 
 * @param {deploy_contracts.DeployTarget[]} targets The input list.
 * @param @param {deploy_contracts.ValueProvider<string>} [nameProvider] The custom function that provides the name of the machine.
 * 
 * @return {deploy_contracts.DeployTarget[]} The sorted list.
 */
export function sortTargets(targets: deploy_contracts.DeployTarget[],
                            nameProvider?: deploy_contracts.ValueProvider<string>): deploy_contracts.DeployTarget[] {
    if (!targets) {
        targets = [];
    }

    return targets.filter(x => x)
                  .map((x, i) => {
                           return {
                               index: i,
                               level0: getSortValue(x, nameProvider),  // first sort by "sortOrder"
                               level1: toStringSafe(x.name).toLowerCase().trim(),  // then by "name"
                               value: x,
                           };
                       })
                  .sort((x, y) => {
                            let comp0 = compareValuesBy(x, y,
                                                        t => t.level0);
                            if (0 !== comp0) {
                                return comp0;
                            }

                            let comp1 = compareValuesBy(x, y,
                                                        t => t.level1);
                            if (0 !== comp1) {
                                return comp1;
                            }

                            return compareValuesBy(x, y,
                                                   t => t.index);
                       })
                  .map(x => x.value);
}

/**
 * Returns an array like object as new array.
 * 
 * @param {ArrayLike<T>} arr The input object. 
 * @param {boolean} [normalize] Returns an empty array, if input object is (null) / undefined.
 * 
 * @return {T[]} The input object as array. 
 */
export function toArray<T>(arr: ArrayLike<T>, normalize = true): T[] {
    if (isNullOrUndefined(arr)) {
        if (toBooleanSafe(normalize)) {
            return [];
        }
        
        return <any>arr;
    }

    let newArray: T[] = [];
    for (let i = 0; i < arr.length; i++) {
        newArray.push(arr[i]);
    }

    return newArray;
}

/**
 * Converts a value to a boolean.
 * 
 * @param {any} val The value to convert.
 * @param {any} defaultValue The value to return if 'val' is (null) or (undefined).
 * 
 * @return {boolean} The converted value.
 */
export function toBooleanSafe(val: any, defaultValue: any = false): boolean {
    if (isNullOrUndefined(val)) {
        return defaultValue;
    }

    return !!val;
}

/**
 * Keeps sure to return a "data transformer" that is NOT (null) or (undefined).
 * 
 * @param {deploy_contracts.DataTransformer} transformer The input value.
 * 
 * @return {deploy_contracts.DataTransformer} The output value.
 */
export function toDataTransformerSafe(transformer: deploy_contracts.DataTransformer): deploy_contracts.DataTransformer {
    if (!transformer) {
        // use "dummy" transformer

        transformer = (ctx) => {
            return new Promise<Buffer>((resolve, reject) => {
                resolve(ctx.data);
            });
        };
    }
    
    return transformer;
}

/**
 * Tries to convert a file path to a relative path.
 * 
 * @param {string} path The path to convert.
 * @param {string} [baseDir] The custom base / root directory to use.
 * 
 * @return {string | false} The relative path or (false) if not possible.
 */
export function toRelativePath(path: string, baseDir?: string): string | false {
    let result: string | false = false;

    if (isEmptyString(baseDir)) {
        baseDir = vscode.workspace.rootPath;
    }
    else {
        if (!Path.isAbsolute(baseDir)) {
            baseDir = Path.join(vscode.workspace.rootPath, baseDir);
        }

        baseDir = Path.resolve(baseDir);
    }
    
    try {
        let normalizedPath = replaceAllStrings(path, Path.sep, '/');

        let wsRootPath = replaceAllStrings(baseDir, Path.sep, '/');
<<<<<<< HEAD
        if (wsRootPath) {
=======
        if ('' !== wsRootPath) {
>>>>>>> 809ae3db
            if (FS.existsSync(wsRootPath)) {
                if (FS.lstatSync(wsRootPath).isDirectory()) {
                    if (0 === normalizedPath.indexOf(wsRootPath)) {
                        result = normalizedPath.substr(wsRootPath.length);
                        result = replaceAllStrings(result, Path.sep, '/');
                    }
                }
            }
        }
    }
    catch (e) {
        log(i18.t('errors.withCategory',
                  'helpers.toRelativePath()', e));
    }

    return result;
}

/**
 * Tries to convert a file path to a relative path
 * by using the mappings of a target.
 * 
 * @param {string} path The path to convert.
 * @param {deploy_contracts.DeployTarget} target The target.
 * @param {string} [baseDir] The custom base / root directory to use.
 * 
 * @return {string|false} The relative path or (false) if not possible.
 */
export function toRelativeTargetPath(path: string, target: deploy_contracts.DeployTarget, baseDir?: string): string | false {
    return toRelativeTargetPathWithValues(path, target, [], baseDir);
}

/**
 * Tries to convert a file path to a relative path
 * by using the mappings of a target and placeholders / values.
 * 
 * @param {string} path The path to convert.
 * @param {deploy_contracts.DeployTarget} target The target.
 * @param {deploy_contracts.ObjectWithNameAndValue|deploy_contracts.ObjectWithNameAndValue[]} values The values to use.
 * @param {string} [baseDir] The custom base / root directory to use.
 * 
 * @return {string|false} The relative path or (false) if not possible.
 */
export function toRelativeTargetPathWithValues(path: string, target: deploy_contracts.DeployTarget,
                                               values: deploy_contracts.ObjectWithNameAndValue | deploy_contracts.ObjectWithNameAndValue[],
                                               baseDir?: string): string | false {
    let relativePath = toRelativePath(path, baseDir);
    if (false === relativePath) {
        return relativePath;
    }

    let normalizeDirPath = (dir: string): string => {
        let normalizedDir = toStringSafe(dir).trim();
        normalizedDir = replaceAllStrings(normalizedDir, Path.sep, '/');

        if (normalizedDir.lastIndexOf('/') !== (normalizedDir.length - 1)) {
            normalizedDir += '/';  // append ending "/" char
        }
        if (normalizedDir.indexOf('/') !== 0) {
            normalizedDir = '/' + normalizedDir;  // append leading "/" char
        }

        return normalizedDir;
    };

    let allMappings = asArray(target.mappings).filter(x => x);
    for (let i = 0; i < allMappings.length; i++) {
        let mapping = allMappings[i];

        let sourceDir: string;
        let targetDir = toStringSafe(mapping.target);

        let doesMatch = false;
        if (toBooleanSafe(mapping.isRegEx)) {
            let r = new RegExp(toStringSafe(mapping.source), 'g');

            let match = r.exec(relativePath);
            if (match) {
                sourceDir = match[0];

                // RegEx matches
                let matchValues: deploy_values.ValueBase[] = [];
                for (let i = 0; i < match.length; i++) {
                    matchValues.push(new deploy_values.StaticValue({
                        name: '' + i,
                        value: match[i],
                    }));
                }

                sourceDir = deploy_values.replaceWithValues(values, sourceDir);
                sourceDir = normalizeDirPath(sourceDir);

                // apply RegEx matches to targetDir
                targetDir = deploy_values.replaceWithValues(matchValues, targetDir);

                doesMatch = true;
            }
        }
        else {
            sourceDir = deploy_values.replaceWithValues(values, mapping.source);
            sourceDir = normalizeDirPath(sourceDir);

            doesMatch = 0 === relativePath.indexOf(sourceDir);
        }

        targetDir = normalizeDirPath(targetDir);

        if (doesMatch) {
            // is matching => rebuild path

            relativePath = Path.join(targetDir,
                                     relativePath.substr(sourceDir.length));  // remove the source prefix
            break;
        }
    }

    return replaceAllStrings(relativePath, Path.sep, '/');
}

/**
 * Converts a value to a string that is NOT (null) or (undefined).
 * 
 * @param {any} str The input value.
 * @param {any} defValue The default value.
 * 
 * @return {string} The output value.
 */
export function toStringSafe(str: any, defValue: any = ''): string {
    if (isNullOrUndefined(str)) {
        str = '';
    }
    str = '' + str;
    if (!str) {
        str = defValue;
    }

    return str;
}

/**
 * Keeps sure to return a "validator" that is NOT (null) or (undefined).
 * 
 * @param {deploy_contracts.Validator<T>} validator The input value.
 * 
 * @return {deploy_contracts.Validator<T>} The output value.
 */
export function toValidatorSafe<T>(validator: deploy_contracts.Validator<T>): deploy_contracts.Validator<T> {
    if (!validator) {
        // use "dummy" validator

        validator = (): Promise<boolean> => {
            return new Promise<boolean>((resolve) => {
                resolve(true);
            });
        };
    }
    
    return validator;
}

/**
 * Tries to dispose an object.
 * 
 * @param {vscode.Disposable} obj The object to dispose.
 * 
 * @return {boolean} Operation was successful or not.
 */
export function tryDispose(obj: vscode.Disposable): boolean {
    try {
        if (obj) {
            obj.dispose();
        }

        return true;
    }
    catch (e) {
        log(i18.t('errors.withCategory',
                  'helpers.tryDispose()', e));

        return false;
    }
}

/**
 * Extracts the query parameters of an URI to an object.
 * 
 * @param {vscode.Uri} uri The URI.
 * 
 * @return {Object} The parameters of the URI as object.
 */
export function uriParamsToObject(uri: vscode.Uri): Object {
    if (!uri) {
        return uri;
    }

    let params: any;
    if (!isEmptyString(uri.query)) {
        // s. https://css-tricks.com/snippets/jquery/get-query-params-object/
        params = uri.query.replace(/(^\?)/,'')
                          .split("&")
                          .map(function(n) { return n = n.split("="), this[normalizeString(n[0])] =
                                                                           toStringSafe(decodeURIComponent(n[1])), this}
                          .bind({}))[0];
    }

    if (!params) {
        params = {};
    }

    return params;
}
<|MERGE_RESOLUTION|>--- conflicted
+++ resolved
@@ -1,2643 +1,2639 @@
-/// <reference types="node" />
-
-// The MIT License (MIT)
-// 
-// vs-deploy (https://github.com/mkloubert/vs-deploy)
-// Copyright (c) Marcel Joachim Kloubert <marcel.kloubert@gmx.net>
-// 
-// Permission is hereby granted, free of charge, to any person obtaining a copy
-// of this software and associated documentation files (the "Software"), to
-// deal in the Software without restriction, including without limitation the
-// rights to use, copy, modify, merge, publish, distribute, sublicense, and/or
-// sell copies of the Software, and to permit persons to whom the Software is
-// furnished to do so, subject to the following conditions:
-// 
-// The above copyright notice and this permission notice shall be included in
-// all copies or substantial portions of the Software.
-// 
-// THE SOFTWARE IS PROVIDED "AS IS", WITHOUT WARRANTY OF ANY KIND, EXPRESS OR
-// IMPLIED, INCLUDING BUT NOT LIMITED TO THE WARRANTIES OF MERCHANTABILITY,
-// FITNESS FOR A PARTICULAR PURPOSE AND NONINFRINGEMENT. IN NO EVENT SHALL THE
-// AUTHORS OR COPYRIGHT HOLDERS BE LIABLE FOR ANY CLAIM, DAMAGES OR OTHER
-// LIABILITY, WHETHER IN AN ACTION OF CONTRACT, TORT OR OTHERWISE, ARISING
-// FROM, OUT OF OR IN CONNECTION WITH THE SOFTWARE OR THE USE OR OTHER
-// DEALINGS IN THE SOFTWARE.
-
-import * as ChildProcess from 'child_process';
-const CompareVersion = require('compare-versions');
-import * as deploy_contracts from './contracts';
-import * as deploy_globals from './globals';
-import * as deploy_values from './values';
-import * as FileType from 'file-type';
-import * as FS from 'fs';
-const FTP = require('jsftp');
-const Glob = require('glob');
-import * as HTTP from 'http';
-import * as HTTPs from 'https';
-import * as i18 from './i18';
-const IsBinaryFile = require("isbinaryfile");
-const MergeDeep = require('merge-deep');
-const MIME = require('mime');
-import * as Minimatch from 'minimatch';
-import * as Moment from 'moment';
-import * as Net from 'net';
-import * as Path from 'path';
-import * as SFTP from 'ssh2-sftp-client';
-import * as TMP from 'tmp';
-import * as URL from 'url';
-import * as vscode from 'vscode';
-import * as Workflows from 'node-workflows';
-
-
-/**
- * A download result.
- */
-export interface DownloadResult {
-    /**
-     * The downloaded data.
-     */
-    data: Buffer;
-    /**
-     * The MIME type (if available).
-     */
-    mime?: string;
-    /**
-     * The name (of the file if available).
-     */
-    name?: string;
-}
-
-/**
- * Options for open function.
- */
-export interface OpenOptions {
-    /**
-     * The app (or options) to open.
-     */
-    app?: string | string[];
-    /**
-     * The custom working directory.
-     */
-    cwd?: string;
-    /**
-     * An optional list of environment variables
-     * to submit to the new process.
-     */
-    env?: any;
-    /**
-     * Wait until exit or not.
-     */
-    wait?: boolean;
-}
-
-/**
- * Describes a simple 'completed' action.
- * 
- * @param {any} [err] The occurred error.
- * @param {TResult} [result] The result.
- */
-export type SimpleCompletedAction<TResult> = (err?: any, result?: TResult) => void;
-
-
-let nextHtmlDocId = -1;
-
-
-/**
- * Applies values to an object.
- * 
- * @param {T} obj The object to apply the values to. 
- * @param {deploy_contracts.ObjectWithNameAndValue|deploy_contracts.ObjectWithNameAndValue[]} values The values to apply.
- * @param {boolean} [cloneObj] Clone object or not.
- * 
- * @return {T} The object with the applied values.
- */
-export function applyValues<T extends deploy_contracts.Applyable>(obj: T,
-                                                                  values: deploy_contracts.ObjectWithNameAndValue | deploy_contracts.ObjectWithNameAndValue[],
-                                                                  cloneObj = true): T {
-    values = asArray(values).filter(v => v);
-    
-    if (toBooleanSafe(cloneObj)) {
-        obj = cloneObject(obj);
-    }
-
-    if (obj) {
-        let applyTo = cloneObject(obj.applyValuesTo);
-
-        if (applyTo) {
-            for (let p in applyTo) {
-                let valueToSet = applyTo[p];
-                if (values.length > 0) {
-                    valueToSet = deploy_values.replaceWithValues(values, valueToSet);
-                }
-
-                obj[p] = valueToSet;
-            }
-        }
-    }
-
-    return obj;
-}
-
-/**
- * Returns a value as array.
- * 
- * @param {T | T[]} val The value.
- * 
- * @return {T[]} The value as array.
- */
-export function asArray<T>(val: T | T[]): T[] {
-    if (!Array.isArray(val)) {
-        return [ val ];
-    }
-
-    return val;
-}
-
-/**
- * Clones an object / value deep.
- * 
- * @param {T} val The value / object to clone.
- * 
- * @return {T} The cloned value / object.
- */
-export function cloneObject<T>(val: T): T {
-    if (!val) {
-        return val;
-    }
-
-    return JSON.parse(JSON.stringify(val));
-}
-
-/**
- * Compares two values for a sort operation.
- * 
- * @param {T} x The left value.
- * @param {T} y The right value.
- * 
- * @return {number} The "sort value".
- */
-export function compareValues<T>(x: T, y: T): number {
-    if (x === y) {
-        return 0;
-    }
-
-    if (x > y) {
-        return 1;
-    }
-
-    if (x < y) {
-        return -1;
-    }
-
-    return 0;
-}
-
-/**
- * Compares values by using a selector.
- * 
- * @param {T} x The left value. 
- * @param {T} y The right value.
- * @param {Function} selector The selector.
- * 
- * @return {number} The "sort value".
- */
-export function compareValuesBy<T, U>(x: T, y: T,
-                                      selector: (t: T) => U): number {
-    if (!selector) {
-        selector = (t) => <any>t;
-    }
-
-    return compareValues<U>(selector(x),
-                            selector(y));
-}
-
-/**
- * Compares two versions.
- * 
- * @param {any} current The current value.
- * @param {any} other The other value.
- *  
- * @returns {number} The sort value. 
- */
-export function compareVersions(current: any, other: any): number {
-    if (!isNullOrUndefined(current)) {
-        current = toStringSafe(current).trim();
-    }
-
-    if (!isNullOrUndefined(other)) {
-        other = toStringSafe(other).trim();
-    }
-
-    return CompareVersion(current, other);
-}
-
-/**
- * Creates a quick pick for deploying a single file.
- * 
- * @param {string} file The file to deploy.
- * @param {deploy_contracts.DeployTarget} target The target to deploy to.
- * @param {number} index The zero based index.
- * @param {deploy_values.ValueBase[]} [values] Values / placeholders to use.
- * 
- * @returns {deploy_contracts.DeployFileQuickPickItem} The new item.
- */
-export function createFileQuickPick(file: string, target: deploy_contracts.DeployTarget, index: number,
-                                    values?: deploy_values.ValueBase[]): deploy_contracts.DeployFileQuickPickItem {
-    let qp: any = createTargetQuickPick(target, index, values);
-    qp['file'] = file;
-
-    return qp;
-}
-
-/**
- * Creates a quick pick for a package.
- * 
- * @param {deploy_contracts.DeployPackage} pkg The package.
- * @param {number} index The zero based index.
- * @param {deploy_values.ValueBase[]} [values] Values / placeholders to use.
- * 
- * @returns {deploy_contracts.DeployPackageQuickPickItem} The new item.
- */
-export function createPackageQuickPick(pkg: deploy_contracts.DeployPackage, index: number,
-                                       values?: deploy_values.ValueBase[]): deploy_contracts.DeployPackageQuickPickItem {
-    let name = toStringSafe(pkg.name).trim();
-    if ('' === name) {
-        name = i18.t('packages.defaultName', index + 1);
-    }
-
-    let description = toStringSafe(pkg.description).trim();
-
-    let item: deploy_contracts.DeployPackageQuickPickItem = {
-        description: description,
-        label: name,
-        package: pkg,
-    };
-
-    // item.detail
-    Object.defineProperty(item, 'detail', {
-        enumerable: true,
-
-        get: () => {
-            return deploy_values.replaceWithValues(values, pkg.detail);
-        }
-    });
-
-    return item;
-}
-
-/**
- * Creates a simple 'completed' callback for a promise.
- * 
- * @param {Function} resolve The 'succeeded' callback.
- * @param {Function} reject The 'error' callback.
- * 
- * @return {SimpleCompletedAction<TResult>} The created action.
- */
-export function createSimplePromiseCompletedAction<TResult>(resolve: Function, reject?: Function): SimpleCompletedAction<TResult> {
-    return (err?, result?) => {
-        if (err) {
-            if (reject) {
-                reject(err);
-            }
-        }
-        else {
-            if (resolve) {
-                resolve(result);
-            }
-        }
-    };
-}
-
-/**
- * Creates a quick pick for a target.
- * 
- * @param {deploy_contracts.DeployTarget} target The target.
- * @param {number} index The zero based index.
- * @param {deploy_values.ValueBase[]} [values] Values / placeholders to use.
- * 
- * @returns {deploy_contracts.DeployTargetQuickPickItem} The new item.
- */
-export function createTargetQuickPick(target: deploy_contracts.DeployTarget, index: number,
-                                      values?: deploy_values.ValueBase[]): deploy_contracts.DeployTargetQuickPickItem {
-    let name = toStringSafe(target.name).trim();
-    if (!name) {
-        name = i18.t('targets.defaultName', index + 1);
-    }
-
-    let description = toStringSafe(target.description).trim();
-
-    let item: deploy_contracts.DeployTargetQuickPickItem = {
-        description: description,
-        label: name,
-        target: target,
-    };
-
-    // item.detail
-    Object.defineProperty(item, 'detail', {
-        enumerable: true,
-
-        get: () => {
-            return deploy_values.replaceWithValues(values, target.detail);
-        }
-    });
-
-    return item;
-}
-
-/**
- * Deploys files.
- * 
- * @param {string | string[]} files The files to deploy.
- * @param {deploy_contracts.DeployTargetList} targets The targets to deploy to.
- * @param {symbol} [sym] The custom symbol to use for the identification.
- * 
- * @return {Promise<deploy_contracts.DeployFilesEventArguments>} The promise.
- */
-export function deployFiles(files: string | string[], targets: deploy_contracts.DeployTargetList,
-                            sym?: symbol): Promise<deploy_contracts.DeployFilesEventArguments> {
-    return new Promise<deploy_contracts.DeployFilesEventArguments>((resolve, reject) => {
-        let completed = (err?: any, args?: deploy_contracts.DeployFilesEventArguments) => {
-            if (err) {
-                reject(err);
-            }
-            else {
-                resolve(args);
-            }
-        };
-
-        try {
-            let alreadyInvoked = false;
-
-            let listener: Function;
-            listener = function(args: deploy_contracts.DeployFilesEventArguments) {
-                if (alreadyInvoked) {
-                    return;
-                }
-                
-                if (!isNullOrUndefined(sym) && (sym !== args.symbol)) {
-                    return;
-                }
-
-                alreadyInvoked = true;
-                try {
-                    deploy_globals.EVENTS.removeListener(deploy_contracts.EVENT_DEPLOYFILES_COMPLETE, listener);
-                }
-                catch (e) {
-                    log(i18.t('errors.withCategory',
-                              'helpers.deployFiles()', e));
-                }
-
-                completed();
-            };
-
-            deploy_globals.EVENTS.on(deploy_contracts.EVENT_DEPLOYFILES_COMPLETE, listener);
-
-            deploy_globals.EVENTS.emit(deploy_contracts.EVENT_DEPLOYFILES,
-                                       files, targets, sym);
-        }
-        catch (e) {
-            completed(e);
-        }
-    });
-}
-
-/**
- * Tries to detect the MIME type of a file.
- * 
- * @param {string} file The Filename.
- * @param {any} defValue The default value.
- * 
- * @return {string} The MIME type.
- */
-export function detectMimeByFilename(file: string, defValue: any = 'application/octet-stream'): string {
-    let mime: string;
-    try {
-        mime = MIME.lookup(file);
-    }
-    catch (e) {
-        log(i18.t('errors.withCategory',
-                  'helpers.detectMimeByFilename()', e));
-    }
-
-    mime = normalizeString(mime);
-    if ('' === mime) {
-        mime = defValue;
-    }
-
-    return mime;
-}
-
-/**
- * Checks if a file path does match by any pattern.
- * 
- * @param {string} file The path to check. 
- * @param {deploy_contracts.FileFilter} filter The filter to use.
- * 
- * @return {boolean} Does match or not. 
- */
-export function doesFileMatchByFilter(file: string, filter: deploy_contracts.FileFilter): boolean {
-    if (!filter) {
-        return null;
-    }
-
-    file = toStringSafe(file);
-    
-    // files in include
-    let allFilePatterns: string[] = [];
-    if (filter.files) {
-        allFilePatterns = asArray(filter.files).map(x => toStringSafe(x))
-                                               .filter(x => '' !== x);
-
-        allFilePatterns = distinctArray(allFilePatterns);
-    }
-    if (allFilePatterns.length < 1) {
-        allFilePatterns.push('**');  // include all by default
-    }
-
-    // files to exclude
-    let allExcludePatterns: string[] = [];
-    if (filter.exclude) {
-        allExcludePatterns = asArray(filter.exclude).map(x => toStringSafe(x))
-                                                    .filter(x => '' !== x);
-    }
-    allExcludePatterns = distinctArray(allExcludePatterns);
-
-    let doesPatternMatch = (pattern: string) => {
-        return Minimatch(file, pattern, {
-            dot: true,
-            nonegate: true,
-            nocomment: true,
-        });
-    };
-
-    // first check if ignored
-    while (allExcludePatterns.length > 0) {
-        let ep = allExcludePatterns.shift();
-
-        if (doesPatternMatch(ep)) {
-            return false;  // ignored / excluded
-        }
-    }
-
-    // now check if matches
-    while (allFilePatterns.length > 0) {
-        let fp = allFilePatterns.shift();
-
-        if (doesPatternMatch(fp)) {
-            return true;  // included / does match
-        }
-    }
-
-    return false;
-}
-
-/**
- * Removes duplicate entries from an array.
- * 
- * @param {T[]} arr The input array.
- * 
- * @return {T[]} The filtered array.
- */
-export function distinctArray<T>(arr: T[]): T[] {
-    if (!arr) {
-        return arr;
-    }
-
-    return arr.filter((x, i) => {
-        return arr.indexOf(x) === i;
-    });
-}
-
-/**
- * Filters "conditional" items.
- * 
- * @param {T|T[]} items The items to filter.
- * @param {deploy_values.ValueBase|deploy_values.ValueBase[]} [values] The values to use.
- * 
- * @return {T[]} The filtered items.
- */
-export function filterConditionalItems<T extends deploy_contracts.ConditionalItem>(items: T | T[],
-                                                                                   values?: deploy_values.ValueBase | deploy_values.ValueBase[]): T[] {
-    let result = asArray(items).filter(x => x);
-
-    result = result.filter((x, idx) => {
-        try {
-            let conditions = asArray(x.if).map(x => toStringSafe(x))
-                                          .filter(x => '' !== x.trim());
-
-            for (let i = 0; i < conditions.length; i++) {
-                let cv = new deploy_values.CodeValue({
-                    code: conditions[i],
-                    name: `condition_${idx}_${i}`,
-                    type: 'code',
-                });
-
-                cv.otherValueProvider = () => asArray(values).filter(x => x);
-
-                if (!toBooleanSafe(cv.value)) {
-                    return false;  // at least one condition does NOT match
-                }
-            }
-        }
-        catch (e) {
-            log(i18.t('errors.withCategory',
-                      'helpers.filterConditionalItems()', e));
-            
-            return false;
-        }
-
-        return true;
-    });
-
-    return result;    
-}
-
-/**
- * Filters items by platform.
- * 
- * @param {(T|T[])} items The items to filter.
- * @param {string} [platform] The custom name of the platform to use.
- * 
- * @returns {T[]} The new list of filtered items. 
- */
-export function filterPlatformItems<T extends deploy_contracts.PlatformItem>(items: T | T[], platform?: string): T[] {
-    platform = normalizeString(platform);
-    if ('' === platform) {
-        platform = normalizeString(process.platform);
-    }
-    
-    return asArray<T>(items).filter(x => x)
-                            .filter(x => {
-                                        let platformNames = asArray(x.platforms).map(x => normalizeString(x))
-                                                                                .filter(x => x);
-
-                                        return platformNames.length < 1 ||
-                                               platformNames.indexOf(platform) > -1;
-                                    });
-}
-
-/**
- * Formats a string.
- * 
- * @param {any} formatStr The value that represents the format string.
- * @param {any[]} [args] The arguments for 'formatStr'.
- * 
- * @return {string} The formated string.
- */
-export function format(formatStr: any, ...args: any[]): string {
-    return formatArray(formatStr, args);
-}
-
-/**
- * Formats a string.
- * 
- * @param {any} formatStr The value that represents the format string.
- * @param {any[]} [args] The arguments for 'formatStr'.
- * 
- * @return {string} The formated string.
- */
-export function formatArray(formatStr: any, args: any[]): string {
-    if (!args) {
-        args = [];
-    }
-
-    formatStr = toStringSafe(formatStr);
-
-    // apply arguments in
-    // placeholders
-    return formatStr.replace(/{(\d+)(\:)?([^}]*)}/g, (match, index, formatSeparator, formatExpr) => {
-        index = parseInt(toStringSafe(index).trim());
-        
-        let resultValue = args[index];
-
-        if (':' === formatSeparator) {
-            // collect "format providers"
-            let formatProviders = toStringSafe(formatExpr).split(',')
-                                                          .map(x => x.toLowerCase().trim())
-                                                          .filter(x => x);
-
-            // transform argument by
-            // format providers
-            formatProviders.forEach(fp => {
-                switch (fp) {
-                    case 'leading_space':
-                        resultValue = toStringSafe(resultValue);
-                        if ('' !== resultValue) {
-                            resultValue = ' ' + resultValue;
-                        }
-                        break;
-
-                    case 'lower':
-                        resultValue = toStringSafe(resultValue).toLowerCase();
-                        break;
-
-                    case 'trim':
-                        resultValue = toStringSafe(resultValue).trim();
-                        break;
-
-                    case 'upper':
-                        resultValue = toStringSafe(resultValue).toUpperCase();
-                        break;
-
-                    case 'surround':
-                        resultValue = toStringSafe(resultValue);
-                        if ('' !== resultValue) {
-                            resultValue = "'" + toStringSafe(resultValue) + "'";
-                        }
-                        break;
-                }
-            });
-        }
-
-        if ('undefined' === typeof resultValue) {
-            return match;
-        }
-
-        return toStringSafe(resultValue);        
-    });
-}
-
-/**
- * Returns the list of files by a filter that should be deployed.
- * 
- * @param {deploy_contracts.FileFilter} filter The filter.
- * @param {boolean} useGitIgnoreStylePatterns Also check directory patterns, like in .gitignore files, or not.
- * 
- * @return {string[]} The list of files.
- */
-export function getFilesByFilter(filter: deploy_contracts.FileFilter,
-                                 useGitIgnoreStylePatterns: boolean): string[] {
-    if (!filter) {
-        return [];
-    }
-
-    useGitIgnoreStylePatterns = toBooleanSafe(useGitIgnoreStylePatterns);
-
-    // files in include
-    let allFilePatterns: string[] = [];
-    if (filter.files) {
-        allFilePatterns = asArray(filter.files).map(x => toStringSafe(x))
-                                               .filter(x => '' !== x);
-
-        allFilePatterns = distinctArray(allFilePatterns);
-    }
-    if (allFilePatterns.length < 1) {
-        allFilePatterns.push('**');  // include all by default
-    }
-
-    // files to exclude
-    let allExcludePatterns: string[] = [];
-    if (filter.exclude) {
-        allExcludePatterns = asArray(filter.exclude).map(x => toStringSafe(x))
-                                                    .filter(x => '' !== x);
-    }
-    allExcludePatterns = distinctArray(allExcludePatterns);
-
-    // collect files to deploy
-    let filesToDeploy: string[] = [];
-    allFilePatterns.forEach(x => {
-        let matchingFiles: string[] = Glob.sync(x, {
-            absolute: true,
-            cwd: vscode.workspace.rootPath,
-            dot: true,
-            ignore: allExcludePatterns,
-            nodir: true,
-            root: vscode.workspace.rootPath,
-        });
-
-        matchingFiles.forEach(y => filesToDeploy.push(y));
-    });
-
-    return distinctArray(filesToDeploy);
-}
-
-/**
- * Returns the list of files by a filter that should be deployed.
- * 
- * @param {deploy_contracts.FileFilter} filter The filter.
- * @param {boolean} useGitIgnoreStylePatterns Also check directory patterns, like in .gitignore files, or not.
- * 
- * @return {Promise<string[]>} The promise.
- */
-export function getFilesByFilterAsync(filter: deploy_contracts.FileFilter,
-                                      useGitIgnoreStylePatterns: boolean): Promise<string[]> {
-    useGitIgnoreStylePatterns = toBooleanSafe(useGitIgnoreStylePatterns);
-
-    // files in include
-    let allFilePatterns: string[] = [];
-    if (filter.files) {
-        allFilePatterns = asArray(filter.files).map(x => toStringSafe(x))
-                                               .filter(x => '' !== x);
-
-        allFilePatterns = distinctArray(allFilePatterns);
-    }
-    if (allFilePatterns.length < 1) {
-        allFilePatterns.push('**');  // include all by default
-    }
-
-    // files to exclude
-    let allExcludePatterns: string[] = [];
-    if (filter.exclude) {
-        allExcludePatterns = asArray(filter.exclude).map(x => toStringSafe(x))
-                                                    .filter(x => '' !== x);
-    }
-    allExcludePatterns = distinctArray(allExcludePatterns);
-    
-    return new Promise<string[]>((resolve, reject) => {
-        let completed = (err: any, files?: string[]) => {
-            if (err) {
-                reject(err);
-            }
-            else {
-                resolve(distinctArray(files || []));
-            }
-        };
-        
-        if (filter) {
-            try {
-                let wf = Workflows.create();
-
-                wf.next((ctx) => {
-                    ctx.result = [];
-                });
-
-                allFilePatterns.forEach(x => {
-                    wf.next((ctx) => {
-                        let files: string[] = ctx.result;
-
-                        return new Promise<any>((res, rej) => {
-                            try {
-                                Glob(x, {
-                                    absolute: true,
-                                    cwd: vscode.workspace.rootPath,
-                                    dot: true,
-                                    ignore: allExcludePatterns,
-                                    nodir: true,
-                                    root: vscode.workspace.rootPath,
-                                }, (err: any, matchingFiles: string[]) => {
-                                    if (err) {
-                                        rej(err);
-                                    }
-                                    else {
-                                        ctx.result = files.concat(matchingFiles);
-
-                                        res();
-                                    }
-                                });
-                            }
-                            catch (e) {
-                                rej(e);
-                            }
-                        });
-                    });
-                });
-
-                wf.start().then((files: string[]) => {
-                    completed(null, files);
-                }).catch((err) => {
-                    completed(err);
-                });
-            }
-            catch (e) {
-                completed(e);
-            }
-        }
-        else {
-            completed(null);
-        }
-    });
-}
-
-/**
- * Returns the list of files of a package that should be deployed.
- * 
- * @param {deploy_contracts.DeployPackage} pkg The package.
- * @param {boolean} useGitIgnoreStylePatterns Also check directory patterns, like in .gitignore files, or not.
- * 
- * @return {string[]} The list of files.
- */
-export function getFilesOfPackage(pkg: deploy_contracts.DeployPackage,
-                                  useGitIgnoreStylePatterns: boolean): string[] {
-    pkg = cloneObject(pkg);
-    if (pkg) {
-        if (!pkg.exclude) {
-            pkg.exclude = [];
-        }
-
-        if (toBooleanSafe(pkg.noNodeModules)) {
-            pkg.exclude.push('node_modules/**');
-        }
-    }
-    
-    return getFilesByFilter(pkg, useGitIgnoreStylePatterns);
-}
-
-/**
- * Loads the body from a HTTP response.
- * 
- * @param {HTTP.IncomingMessage} resp The response.
- * 
- * @return {Promise<Buffer>} The promise.
- */
-export function getHttpBody(resp: HTTP.IncomingMessage): Promise<Buffer> {
-    return new Promise<Buffer>((resolve, reject) => {
-        let body: Buffer;
-        let completed = (err?: any) => {
-            if (err) {
-                reject(err);
-            }
-            else {
-                resolve(body);
-            }
-        };
-
-        if (!resp) {
-            completed();
-            return;
-        }
-
-        body = Buffer.alloc(0);
-
-        try {
-            let appendChunk = (chunk: Buffer): boolean => {
-                try {
-                    if (chunk) {
-                        body = Buffer.concat([body, chunk]);
-                    }
-
-                    return true;
-                }
-                catch (e) {
-                    completed(e);
-                    return false;
-                }
-            };
-
-            resp.on('data', (chunk: Buffer) => {
-                if (!appendChunk(chunk)) {
-                    return;
-                }
-            });
-
-            resp.on('end', (chunk: Buffer) => {
-                if (!appendChunk(chunk)) {
-                    return;
-                }
-
-                let l = body.length;
-                
-                completed();
-            });
-
-            resp.on('error', (err) => {
-                completed(err);
-            });
-        }
-        catch (e) {
-            completed(e);
-        }
-    });
-}
-
-/**
- * Returns the sort value from a sortable.
- * 
- * @param {deploy_contracts.Sortable} s The sortable object.
- * @param {deploy_contracts.ValueProvider<string>} [nameProvider] The custom function that provides the name of the machine.
- * 
- * @return {any} The sort value.
- */
-export function getSortValue(s: deploy_contracts.Sortable,
-                             nameProvider?: deploy_contracts.ValueProvider<string>): any {
-    let name: string;
-    if (nameProvider) {
-        name = normalizeString(nameProvider());
-    }
-
-    let sortValue: any = s.sortOrder;
-    if (!sortValue) {
-        sortValue = 0;
-    }
-    if ('number' !== typeof sortValue) {
-        // handle as object and find a property
-        // that has the same name as this machine
-
-        let sortObj = sortValue;
-        let valueAlreadySet = false;
-
-        Object.getOwnPropertyNames(sortObj).forEach(p => {
-            if (!valueAlreadySet && !normalizeString(p)) {
-                sortValue = sortObj[p];  // custom default value defined
-            }
-
-            if (normalizeString(p) == name) {
-                sortValue = sortObj[p];  // found
-                valueAlreadySet = true;
-            }
-        });
-    }
-
-    // keep sure to have a number here
-    sortValue = parseFloat(('' + sortValue).trim());
-    if (isNaN(sortValue)) {
-        sortValue = 0;
-    }
-
-    return sortValue;
-}
-
-/**
- * Returns the color for a status bar item based an operation result.
- * 
- * @param {any} err The error.
- * @param {number} succeedCount The number of successed operations.
- * @param {number} failedCount The number of failed operations.
- * 
- * @return {string} The color.
- */
-export function getStatusBarItemColor(err: any,
-                                      succeedCount: number, failedCount: number): string {
-    let color: string;
-    if (err || failedCount > 0) {
-        if (succeedCount < 1) {
-            color = '#ff0000';
-        }
-        else {
-            color = '#ffff00';
-        }
-    }
-
-    return color;
-}
-
-/**
- * Returns the value from a "parameter" object.
- * 
- * @param {Object} params The object.
- * @param {string} name The name of the parameter.
- * 
- * @return {string} The value of the parameter (if found).
- */
-export function getUrlParam(params: Object, name: string): string {
-    if (params) {
-        name = normalizeString(name);
-
-        for (let p in params) {
-            if (normalizeString(p) === name) {
-                return toStringSafe(params[p]);
-            }
-        }
-    }
-}
-
-/**
- * Checks if data is binary or text content.
- * 
- * @param {Buffer} data The data to check.
- * 
- * @returns {Promise<boolean>} The promise.
- */
-export function isBinaryContent(data: Buffer): Promise<boolean> {
-    return new Promise<boolean>((resolve, reject) => {
-        let completed = createSimplePromiseCompletedAction<boolean>(resolve, reject);
-        if (!data) {
-            completed(null);
-            return;
-        }
-
-        try {
-            IsBinaryFile(data, data.length, (err, result) => {
-                if (err) {
-                    completed(err);
-                    return;
-                }
-
-                completed(null, toBooleanSafe(result));
-            });
-        }
-        catch (e) {
-            completed(e);
-        }
-    });
-}
-
-/**
- * Checks if the string representation of a value is empty
- * or contains whitespaces only.
- * 
- * @param {any} val The value to check.
- * 
- * @return {boolean} Is empty or not.
- */
-export function isEmptyString(val: any): boolean {
-    return '' === toStringSafe(val).trim();
-}
-
-/**
- * Checks if a file (or directory) path is ignored.
- * 
- * @param {string} fileOrDir The file / directory to check.
- * @param {string|string[]} patterns One or more (glob) pattern to use.
- * @param {boolean} useGitIgnoreStylePatterns Also check directory patterns, like in .gitignore files, or not.
- * @param {boolean} {fastCheck} Use 'minimatch' instead of 'node.glob'.
- * 
- * @return {boolean} Is ignored or not. 
- */
-export function isFileIgnored(file: string, patterns: string | string[],
-                              useGitIgnoreStylePatterns: boolean,
-                              fastCheck?: boolean): boolean {
-    useGitIgnoreStylePatterns = toBooleanSafe(useGitIgnoreStylePatterns);
-
-    file = toStringSafe(file);
-    if ('' === file.trim()) {
-        return true;
-    }
-
-    if (!Path.isAbsolute(file)) {
-        file = Path.join(vscode.workspace.rootPath, file);
-    }
-    file = Path.resolve(file);
-    file = replaceAllStrings(file, Path.sep, '/');
-    
-    patterns = asArray(patterns).map(p => toStringSafe(p))
-                                .filter(p => '' !== p.trim());
-    patterns = distinctArray(patterns);
-
-    fastCheck = toBooleanSafe(fastCheck);
-
-    while (patterns.length > 0) {
-        let p = patterns.shift();
-
-        let isMatching = false;
-        if (fastCheck) {
-            // use minimatch
-
-            isMatching = Minimatch(file, p, {
-                dot: true,
-                nonegate: true,
-                nocomment: true,
-            });
-        }
-        else {
-            let matchingFiles: string[] = Glob.sync(p, {
-                absolute: true,
-                cwd: vscode.workspace.rootPath,
-                dot: true,
-                nodir: true,
-                root: vscode.workspace.rootPath,
-            });
-
-            isMatching = matchingFiles.indexOf(file) > -1;
-        }
-
-        if (isMatching) {
-            return true;
-        }
-    }
-
-    return false;
-}
-
-/**
- * Checks if a value is (null) or (undefined).
- * 
- * @param {any} val The value to check.
- * 
- * @return {boolean} Is (null)/(undefined) or not.
- */
-export function isNullOrUndefined(val: any): boolean {
-    return null === val ||
-           'undefined' === typeof val;
-}
-
-/**
- * Checks if a value is (null), (undefined) or an empty string.
- * 
- * @param {any} val The value to check.
- * 
- * @return {boolean} Is (null)/(undefined)/empty string or not.
- */
-export function isNullUndefinedOrEmptyString(val: any): boolean {
-    return isNullOrUndefined(val) ||
-           '' === toStringSafe(val);
-}
-
-/**
- * Loads base settings for object from files.
- *  
- * @param {T|T[]} objs The objects. 
- * @param {deploy_values.ValueBase|deploy_values.ValueBase[]} values The values to use for the file path(s).
- * @param {boolean} cloneObjects Clone objects or not.
- * 
- * @return {T[]} The new list. 
- */
-export function loadBaseSettingsFromFiles<T extends deploy_contracts.CanLoadFrom>(objs: T | T[],
-                                                                                  values?: deploy_values.ValueBase | deploy_values.ValueBase[],
-                                                                                  cloneObjects = true): T[] {
-    return asArray(objs).filter(x => x).map(x => {
-        let loadFrom: string;
-        try {
-            loadFrom = deploy_values.replaceWithValues(values, x.loadFrom);
-            if (!isEmptyString(x.loadFrom)) {
-                if (!Path.isAbsolute(loadFrom)) {
-                    loadFrom = Path.join(vscode.workspace.rootPath, '.vscode', loadFrom);
-                }
-
-                let basePackages: T[] = JSON.parse( FS.readFileSync(loadFrom).toString('utf8') );
-                basePackages = loadBaseSettingsFromFiles(basePackages, values);
-
-                let args = [ {}, x ].concat(basePackages);
-
-                x = MergeDeep.apply(null,
-                                    [{}, x].concat(basePackages));
-            }
-
-            if (toBooleanSafe(cloneObjects)) {
-                x = cloneObject(x);
-            }
-
-            delete x['loadFrom'];
-        }
-        catch (e) {
-            vscode.window.showErrorMessage(i18.t('load.from.failed', loadFrom, e)).then(() => {}, (err) => {
-                log(`[ERROR] helpers.loadBaseSettingsFromFiles(): ${e}`);
-            });
-        }
-
-        return x;
-    });
-}
-
-/**
- * Loads a "data transformer" module.
- * 
- * @param {string} file The path of the module's file.
- * @param {boolean} useCache Use cache or not.
- * 
- * @return {deploy_contracts.DataTransformModule} The loaded module.
- */
-export function loadDataTransformerModule(file: string, useCache: boolean = false): deploy_contracts.DataTransformModule {
-    return loadModule<deploy_contracts.DataTransformModule>(file, useCache);
-}
-
-/**
- * Loads a module for a deploy operation.
- * 
- * @param {string} file The path of the module's file.
- * @param {boolean} useCache Use cache or not.
- * 
- * @return {deploy_contracts.DeployScriptOperationModule} The loaded module.
- */
-export function loadDeployScriptOperationModule(file: string, useCache: boolean = false): deploy_contracts.DeployScriptOperationModule {
-    return loadModule<deploy_contracts.DeployScriptOperationModule>(file, useCache);
-}
-
-/**
- * Loads data from a source.
- * 
- * @param {string} src The path or URL to the source.
- * 
- * @return {Promise<DownloadResult>} The promise.
- */
-export function loadFrom(src: string): Promise<DownloadResult> {
-    return new Promise<DownloadResult>((resolve, reject) => {
-        let completedInvoked = false;
-        let completed = (err: any, result?: DownloadResult) => {
-            if (completedInvoked) {
-                return;
-            }
-
-            completedInvoked = true;
-            
-            if (err) {
-                reject(err);
-            }
-            else {
-                resolve(result);
-            }
-        };
-
-        try {
-            src = toStringSafe(src);
-
-            let url: URL.Url;
-            try {
-                url = URL.parse(src);
-            }
-            catch (e) {
-                url = null;
-            }
-
-            let wf = Workflows.create();
-
-            let isLocal = true;
-
-            if (url) {
-                isLocal = false;
-
-                let fileName = Path.basename(url.path);
-                let protocol = normalizeString(url.protocol);
-
-                let getUserAndPassword = () => {
-                    let user: string;
-                    let pwd: string;
-                    if (!isNullUndefinedOrEmptyString(url.auth)) {
-                        let auth = url.auth;
-                        if (auth.indexOf(':') > -1) {
-                            let parts = auth.split(':');
-
-                            user = parts[0];
-                            if ('' === user) {
-                                user = undefined;
-                            }
-
-                            pwd = parts.filter((x, i) => i > 0).join(':');
-                            if ('' === pwd) {
-                                pwd = undefined;
-                            }
-                        }
-                        else {
-                            user = auth;
-                        }
-                    }
-
-                    return {
-                        password: pwd,
-                        user: user,
-                    };
-                };
-
-                switch (protocol) {
-                    case 'ftp:':
-                        // FTP server
-                        {
-                            wf.next((ctx) => {
-                                return new Promise<any>((res, rej) => {
-                                    try {
-                                        let port = 21;
-                                        if (!isNullUndefinedOrEmptyString(url.port)) {
-                                            port = parseInt(toStringSafe(url.port).trim());
-                                        }
-
-                                        // authorization
-                                        let auth = getUserAndPassword();
-
-                                        // open connection
-                                        let conn = new FTP({
-                                            host: url.hostname,
-                                            port: port,
-                                            user: auth.user, 
-                                            pass: auth.password,
-                                        });
-
-                                        conn.get(url.path, (err: any, socket: Net.Socket) => {
-                                            if (err) {
-                                                rej(err);  // could not get file from FTP
-                                            }
-                                            else {
-                                                try {
-                                                    let result: Buffer = Buffer.alloc(0);
-
-                                                    socket.on("data", function(data: Buffer) {
-                                                        try {
-                                                            if (data) {
-                                                                result = Buffer.concat([result, data]);
-                                                            }
-                                                        }
-                                                        catch (e) {
-                                                            rej(e);
-                                                        }
-                                                    });
-
-                                                    socket.once("close", function(hadErr: boolean) {
-                                                        if (hadErr) {
-                                                            rej(new Error('FTP error!'));
-                                                        }
-                                                        else {
-                                                            res({
-                                                                data: result,
-                                                                fileName: fileName,
-                                                            });
-                                                        }
-                                                    });
-
-                                                    socket.resume();
-                                                }
-                                                catch (e) {
-                                                    rej(e);  // socket error
-                                                }
-                                            }
-                                        });
-                                    }
-                                    catch (e) {
-                                        rej(e);  // global FTP error
-                                    }
-                                });
-                            });
-                        }
-                        break;
-
-                    case 'sftp:':
-                        // SFTP server
-                        {
-                            // start connection
-                            wf.next((ctx) => {
-                                return new Promise<SFTP.Client>((res, rej) => {
-                                    try {
-                                        let port = 22;
-                                        if (!isNullUndefinedOrEmptyString(url.port)) {
-                                            port = parseInt(toStringSafe(url.port).trim());
-                                        }
-
-                                        // authorization
-                                        let auth = getUserAndPassword();
-
-                                        let conn = new SFTP();
-
-                                        conn.connect({
-                                            host: url.hostname,
-                                            port: port,
-                                            username: auth.user,
-                                            password: auth.password,
-                                        }).then(() => {
-                                            res(conn);
-                                        }).catch((err) => {
-                                            rej(err);
-                                        });
-                                    }
-                                    catch (e) {
-                                        rej(e);
-                                    }
-                                });
-                            });
-
-                            // start reading file
-                            wf.next((ctx) => {
-                                let conn: SFTP.Client = ctx.previousValue;
-
-                                return new Promise<NodeJS.ReadableStream>((res, rej) => {
-                                    conn.get(url.path).then((stream) => {
-                                        try {
-                                            res(stream);
-                                        }
-                                        catch (e) {
-                                            rej(e);
-                                        }
-                                    }).catch((err) => {
-                                        rej(err);
-                                    });
-                                });
-                            });
-
-                            // create temp file
-                            wf.next((ctx) => {
-                                let stream: NodeJS.ReadableStream = ctx.previousValue;
-
-                                return new Promise<any>((res, rej) => {
-                                    TMP.tmpName({
-                                        keep: true,
-                                    }, (err, tempFile) => {
-                                        if (err) {
-                                            rej(err);
-                                        }
-                                        else {
-                                            res({
-                                                deleteTempFile: () => {
-                                                    return new Promise<any>((res2, rej2) => {
-                                                        FS.exists(tempFile, (exists) => {
-                                                            if (exists) {
-                                                                FS.unlink(tempFile, (err) => {
-                                                                    if (err) {
-                                                                        rej2(err);
-                                                                    }
-                                                                    else {
-                                                                        res2();
-                                                                    }
-                                                                });
-                                                            }
-                                                            else {
-                                                                res2();
-                                                            }
-                                                        });
-                                                    });
-                                                },
-                                                tempFile: tempFile,
-                                                stream: stream,
-                                            });
-                                        }
-                                    });
-                                });
-                            });
-
-                            // write to temp file
-                            wf.next((ctx) => {
-                                let deleteTempFile: () => Promise<any> = ctx.previousValue.deleteTempFile;
-                                let stream: NodeJS.ReadableStream = ctx.previousValue.stream;
-                                let tempFile: string = ctx.previousValue.tempFile;
-
-                                return new Promise<any>((res, rej) => {
-                                    let downloadCompleted = (err: any) => {
-                                        if (err) {
-                                            deleteTempFile().then(() => {
-                                                rej(err);
-                                            }).catch((e) => {
-                                                //TODO: log
-
-                                                rej(err);
-                                            });
-                                        }
-                                        else {
-                                            res({
-                                                deleteTempFile: deleteTempFile,
-                                                tempFile: tempFile,
-                                            });
-                                        }
-                                    };
-                                    
-                                    try {
-                                        stream.once('error', (err) => {
-                                            if (err) {
-                                                downloadCompleted(err);
-                                            }
-                                        });
-
-                                        let pipe = stream.pipe(FS.createWriteStream(tempFile));
-
-                                        pipe.once('error', (err) => {;
-                                            if (err) {
-                                                downloadCompleted(err);
-                                            }
-                                        });
-
-                                        stream.once('end', () => {
-                                            downloadCompleted(null);
-                                        });
-                                    }
-                                    catch (e) {
-                                        downloadCompleted(e);
-                                    }
-                                });
-                            });
-
-                            wf.next((ctx) => {
-                                let deleteTempFile: () => Promise<any> = ctx.previousValue.deleteTempFile;
-                                let tempFile: string = ctx.previousValue.tempFile;
-                                
-                                return new Promise<any>((res, rej) => {
-                                    let readCompleted = (err: any, d?: Buffer) => {
-                                        if (err) {
-                                            rej(err);
-                                        }
-                                        else {
-                                            res({
-                                                data: d,
-                                                fileName: fileName,
-                                            });
-                                        }
-                                    };
-                                    
-                                    FS.readFile(tempFile, (err, data) => {
-                                        deleteTempFile().then(() => {
-                                            readCompleted(err, data);
-                                        }).catch((e) => {
-                                            //TODO: log
-
-                                            readCompleted(err, data);
-                                        });
-                                    });
-                                });
-                            });
-                        }
-                        break;
-
-                    case 'http:':
-                    case 'https:':
-                        // web resource
-                        {
-                            wf.next((ctx) => {
-                                return new Promise<any>((resolve, reject) => {
-                                    try {
-                                        let requestOpts: HTTP.RequestOptions = {
-                                            hostname: url.hostname,
-                                            path: url.path,
-                                            method: 'GET',
-                                        };
-
-                                        let setHeader = (name: string, value: string) => {
-                                            if (isNullOrUndefined(requestOpts.headers)) {
-                                                requestOpts.headers = {};
-                                            }
-
-                                            requestOpts.headers[name] = value;
-                                        };
-
-                                        // authorization?
-                                        if (!isNullUndefinedOrEmptyString(url.auth)) {
-                                            let b64Auth = (new Buffer(toStringSafe(url.auth))).toString('base64');
-
-                                            setHeader('Authorization', 'Basic ' + b64Auth);
-                                        }
-                                        
-                                        let requestHandler = (resp: HTTP.IncomingMessage) => {
-                                            let mime: string;
-                                            if (resp.headers) {
-                                                for (let h in resp.headers) {
-                                                    if ('content-type' === normalizeString(h)) {
-                                                        mime = normalizeString(resp.headers[h]);
-                                                        break;
-                                                    }
-                                                }
-                                            }
-
-                                            readHttpBody(resp).then((data) => {
-                                                resolve({
-                                                    data: data,
-                                                    fileName: fileName,
-                                                    mime: mime,
-                                                });
-                                            }).catch((err) => {
-                                                reject(err);
-                                            });
-                                        };
-
-                                        let requestFactory: (options: HTTP.RequestOptions,
-                                                             callback?: (res: HTTP.IncomingMessage) => void) => HTTP.ClientRequest;
-
-                                        switch (protocol) {
-                                            case 'https:':
-                                                requestFactory = HTTPs.request;
-
-                                                requestOpts.protocol = 'https:';
-                                                requestOpts.port = 443;
-                                                break;
-
-                                            default:
-                                                // http
-                                                requestFactory = HTTP.request;
-
-                                                requestOpts.protocol = 'http:';
-                                                requestOpts.port = 80;
-                                                break;
-                                        }
-
-                                        if (!isNullUndefinedOrEmptyString(url.port)) {
-                                            requestOpts.port = parseInt(toStringSafe(url.port).trim());
-                                        }
-
-                                        if (requestFactory) {
-                                            let request = requestFactory(requestOpts, requestHandler);
-
-                                            request.once('error', (err) => {
-                                                reject(err);
-                                            });
-
-                                            request.end();
-                                        }
-                                        else {
-                                            resolve(null);
-                                        }
-                                    }
-                                    catch (e) {
-                                        reject(e);
-                                    }
-                                });
-                            });
-                        }
-                        break;
-
-                    case 'file:':
-                    default:
-                        isLocal = true;
-                        break;
-                }
-            }
-
-            if (isLocal) {
-                // handle as local file
-
-                let filePath = src;
-                if (!Path.isAbsolute(filePath)) {
-                    filePath = Path.join(vscode.workspace.rootPath, filePath);
-                }
-                filePath = Path.resolve(filePath);
-
-                let fileName = Path.basename(filePath);
-
-                wf.next((ctx) => {
-                    return new Promise<any>((resolve, reject) => {
-                        try {
-                            FS.readFile(filePath, (err, data) => {
-                                if (err) {
-                                    reject(err);
-                                }
-                                else {
-                                    resolve({
-                                        data: data,
-                                        fileName: fileName,
-                                    });
-                                }
-                            });
-                        }
-                        catch (e) {
-                            reject(e);
-                        }
-                    });
-                });
-            }
-
-            // check if binary file
-            wf.next((ctx) => {
-                let data: Buffer = ctx.previousValue.data;
-                if (!data) {
-                    data = Buffer.alloc(0);
-                }
-
-                let fileName: string = ctx.previousValue.fileName;
-                let mime: string = ctx.previousValue.mime;
-
-                return new Promise<any>((resolve, reject) => {
-                    isBinaryContent(data).then((isBinary) => {
-                        resolve({
-                            data: data,
-                            fileName: fileName,
-                            isBinary: isBinary,
-                            mime: mime,
-                        });
-                    }).catch((err) => {
-                        reject(err);
-                    });
-                });
-            });
-
-            wf.next((ctx) => {
-                let data: Buffer = ctx.previousValue.data;
-                let fileName: string = ctx.previousValue.fileName;
-                let isBinary: boolean = ctx.previousValue.isBinary;
-
-                let getMimeSafe = (m: any): string => {
-                    m = normalizeString(m);
-                    if ('' === m) {
-                        m = 'application/octet-stream';
-                    }
-
-                    return m;
-                };
-
-                // mime
-                let mime = normalizeString(ctx.previousValue.mime);
-                if ('' === mime) {
-                    // try to detect...
-
-                    if (isBinary) {
-                        try {
-                            let type = FileType(data);
-                            if (type) {
-                                mime = type.mime;
-                            }
-                        }
-                        catch (e) { /* TODO: log */ }
-                    }
-
-                    mime = getMimeSafe(mime);
-                    if ('application/octet-stream' === mime) {
-                        if (!isNullUndefinedOrEmptyString(fileName)) {
-                            try {
-                                mime = detectMimeByFilename(fileName);
-                            }
-                            catch (e) { /* TODO: log */ }
-                        }
-                    }
-                }
-
-                if (mime.indexOf(';') > -1) {
-                    mime = normalizeString(mime.split(';')[0]);
-                }
-
-                let result: DownloadResult = {
-                    data: data,
-                    mime: getMimeSafe(mime),
-                    name: fileName,
-                };
-
-                ctx.result = result;
-            });
-
-            wf.start().then((result: DownloadResult) => {
-                completed(null, result);
-            }).catch((err) => {
-                completed(err);
-            });
-        }
-        catch (e) {
-            completed(e);
-        }
-    });
-}
-
-/**
- * Loads a module.
- * 
- * @param {string} file The path of the module's file.
- * @param {boolean} useCache Use cache or not.
- * 
- * @return {TModule} The loaded module.
- */
-export function loadModule<TModule>(file: string, useCache: boolean = false): TModule {
-    if (!Path.isAbsolute(file)) {
-        file = Path.join(vscode.workspace.rootPath, file);
-    }
-    file = Path.resolve(file);
-
-    let stats = FS.lstatSync(file);
-    if (!stats.isFile()) {
-        throw new Error(i18.t('isNo.file', file));
-    }
-
-    if (!useCache) {
-        delete require.cache[file];  // remove from cache
-    }
-    
-    return require(file);
-}
-
-/**
- * Loads a script based command module.
- * 
- * @param {string} file The path of the module's file.
- * @param {boolean} useCache Use cache or not.
- * 
- * @return {deploy_contracts.ScriptCommandModule} The loaded module.
- */
-export function loadScriptCommandModule(file: string, useCache: boolean = false): deploy_contracts.ScriptCommandModule {
-    return loadModule<deploy_contracts.ScriptCommandModule>(file, useCache);
-}
-
-/**
- * Loads a "validator" module.
- * 
- * @param {string} file The path of the module's file.
- * @param {boolean} useCache Use cache or not.
- * 
- * @return {deploy_contracts.ValidatorModule<T>} The loaded module.
- */
-export function loadValidatorModule<T>(file: string, useCache: boolean = false): deploy_contracts.ValidatorModule<T> {
-    return loadModule<deploy_contracts.ValidatorModule<T>>(file, useCache);
-}
-
-/**
- * Logs a message.
- * 
- * @param {any} msg The message to log.
- */
-export function log(msg: any) {
-    let now = Moment();
-
-    msg = toStringSafe(msg);
-    console.log(`[vs-deploy :: ${now.format('YYYY-MM-DD HH:mm:ss')}] => ${msg}`);
-}
-
-/**
- * Creates a storage of nvironment variables for a process object.
- * 
- * @param {deploy_contracts.ProcessObject} obj The object from where to create the storage from.
- * @param {(deploy_values.ValueBase|deploy_values.ValueBase[])} [values] The optional list of values to use. 
- * 
- * @returns {{[name: string]: any}} The created storage. 
- */
-export function makeEnvVarsForProcess(obj: deploy_contracts.ProcessObject,
-                                      values?: deploy_values.ValueBase | deploy_values.ValueBase[]): { [name: string]: any } {
-    values = asArray(values).filter(x => x);
-    
-    let envVars: { [name: string]: any };
-
-    if (toBooleanSafe(obj.useEnvVarsOfWorkspace)) {
-        if (process.env) {
-            envVars = {};
-
-            for (let prop in process.env) {
-                envVars[prop] = process.env[prop];
-            }
-        }
-    }
-
-    if (obj) {
-        if (obj.envVars) {
-            if (!envVars) {
-                envVars = {};
-            }
-
-            for (let prop in obj.envVars) {
-                let name = toStringSafe(prop).trim();
-                let val = obj.envVars[prop];
-
-                let usePlaceholders: boolean;
-                if ('boolean' === typeof obj.noPlaceholdersForTheseVars) {
-                    usePlaceholders = !obj.noPlaceholdersForTheseVars;
-                }
-                else {
-                    usePlaceholders = asArray(obj.noPlaceholdersForTheseVars)
-                        .map(x => toStringSafe(prop).trim())
-                        .indexOf(name) < 0;
-                }
-
-                if (usePlaceholders) {
-                    val = deploy_values.replaceWithValues(values, val);
-                }
-
-                if ('' === val) {
-                    val = undefined;
-                }
-
-                envVars[name] = val;
-            }
-        }
-    }
-
-    return envVars;
-}
-
-/**
- * Merge inheritable objects.
- * 
- * @param {T|T[]} objs The objects to merge.
- * 
- * @return {T[]} The new and normalized list of merged objects. 
- */
-export function mergeInheritables<T extends deploy_contracts.Inheritable>(objs: T | T[]): T[] {
-    let clonedObjects = asArray(objs).filter(o => o)
-                                     .map(o => cloneObject(o));
-
-    return clonedObjects.map(o => {
-        let inheritFrom = asArray(o.inheritFrom).map(on => normalizeString(on));
-        delete o['inheritFrom'];
-
-        if (inheritFrom.length > 0) {
-            clonedObjects.filter(baseObj => baseObj !== o).forEach(baseObj => {
-                if (inheritFrom.indexOf(normalizeString(baseObj.name)) > -1) {
-                    // merge current with base
-
-                    o = cloneObject(Object.assign(cloneObject(baseObj),
-                                                  cloneObject(o)));
-                }
-            });
-        }
-
-        return o;
-    });
-}
-
-/**
- * Normalizes a value as string so that is comparable.
- * 
- * @param {any} val The value to convert.
- * @param {(str: string) => string} [normalizer] The custom normalizer.
- * 
- * @return {string} The normalized value.
- */
-export function normalizeString(val: any, normalizer?: (str: string) => string): string {
-    if (!normalizer) {
-        normalizer = (str) => str.toLowerCase().trim();
-    }
-
-    return normalizer(toStringSafe(val));
-}
-
-/**
- * Opens a target.
- * 
- * @param {string} target The target to open.
- * @param {OpenOptions} [opts] The custom options to set.
- * 
- * @param {Promise<ChildProcess.ChildProcess>} The promise.
- */
-export function open(target: string, opts?: OpenOptions): Promise<ChildProcess.ChildProcess> {
-    let me = this;
-
-    if (!opts) {
-        opts = {};
-    }
-
-    opts.wait = toBooleanSafe(opts.wait, true);
-    
-    return new Promise((resolve, reject) => {
-        let completed = (err?: any, cp?: ChildProcess.ChildProcess) => {
-            if (err) {
-                reject(err);
-            }
-            else {
-                resolve(cp);
-            }
-        };
-        
-        try {
-            if (typeof target !== 'string') {
-                throw new Error('Expected a `target`');
-            }
-
-            let cmd: string;
-            let appArgs: string[] = [];
-            let args: string[] = [];
-            let cpOpts: ChildProcess.SpawnOptions = {
-                cwd: opts.cwd || vscode.workspace.rootPath,
-                env: opts.env,
-            };
-
-            if (Array.isArray(opts.app)) {
-                appArgs = opts.app.slice(1);
-                opts.app = opts.app[0];
-            }
-
-            if (process.platform === 'darwin') {
-                // Apple
-
-                cmd = 'open';
-
-                if (opts.wait) {
-                    args.push('-W');
-                }
-
-                if (opts.app) {
-                    args.push('-a', opts.app);
-                }
-            }
-            else if (process.platform === 'win32') {
-                // Microsoft
-
-                cmd = 'cmd';
-                args.push('/c', 'start', '""');
-                target = target.replace(/&/g, '^&');
-
-                if (opts.wait) {
-                    args.push('/wait');
-                }
-
-                if (opts.app) {
-                    args.push(opts.app);
-                }
-
-                if (appArgs.length > 0) {
-                    args = args.concat(appArgs);
-                }
-            }
-            else {
-                // Unix / Linux
-
-                if (opts.app) {
-                    cmd = opts.app;
-                } else {
-                    cmd = Path.join(__dirname, 'xdg-open');
-                }
-
-                if (appArgs.length > 0) {
-                    args = args.concat(appArgs);
-                }
-
-                if (!opts.wait) {
-                    // xdg-open will block the process unless
-                    // stdio is ignored even if it's unref'd
-                    cpOpts.stdio = 'ignore';
-                }
-            }
-
-            args.push(target);
-
-            if (process.platform === 'darwin' && appArgs.length > 0) {
-                args.push('--args');
-                args = args.concat(appArgs);
-            }
-
-            let cp = ChildProcess.spawn(cmd, args, cpOpts);
-
-            if (opts.wait) {
-                cp.once('error', (err) => {
-                    completed(err);
-                });
-
-                cp.once('close', function (code) {
-                    if (code > 0) {
-                        completed(new Error('Exited with code ' + code));
-                        return;
-                    }
-
-                    completed(null, cp);
-                });
-            }
-            else {
-                cp.unref();
-
-                completed(null, cp);
-            }
-        }
-        catch (e) {
-            completed(e);
-        }
-    });
-}
-
-/**
- * Opens a HTML document in a new tab for a document storage.
- * 
- * @param {deploy_contracts.Document[]} storage The storage to open for.
- * @param {string} html The HTML document (source code).
- * @param {string} [title] The custom title for the tab.
- * @param {any} [id] The custom ID for the document in the storage.
- * 
- * @returns {Promise<any>} The promise.
- */
-export function openHtmlDocument(storage: deploy_contracts.Document[],
-                                 html: string, title?: string, id?: any): Promise<any> {
-    return new Promise((resolve, reject) => {
-        let completed = createSimplePromiseCompletedAction(resolve, reject);
-
-        try {
-            let body: Buffer;
-            let enc = 'utf8';
-            if (!isNullOrUndefined(html)) {
-                body = new Buffer(toStringSafe(html), enc);
-            }
-
-            if (isNullOrUndefined(id)) {
-                id = 'vsdGlobalHtmlDocs::c6bda982-419e-4a28-8412-5822df5223d4::' + (++nextHtmlDocId);
-            }
-
-            let doc: deploy_contracts.Document = {
-                body: body,
-                encoding: enc,
-                id: id,
-                mime: 'text/html',
-            };
-
-            if (!isEmptyString(title)) {
-                doc.title = toStringSafe(title).trim();
-            }
-
-            if (storage) {
-                storage.push(doc);
-            }
-
-            vscode.commands.executeCommand('extension.deploy.openHtmlDoc', doc).then((result: any) => {
-                completed(null, result);
-            }, (err) => {
-                completed(err);
-            });
-        }
-        catch (e) {
-            completed(e);
-        }
-    });
-}
-
-/**
- * Parse a value to use as "target type" value.
- * 
- * @param {string} [str] The input value.
- * 
- * @returns {string} The output value.
- */
-export function parseTargetType(str: string): string {
-    return normalizeString(str);
-}
-
-/**
- * Reads the content of the HTTP request body.
- * 
- * @param {HTTP.IncomingMessag} msg The HTTP message with the body.
- * 
- * @returns {Promise<Buffer>} The promise.
- */
-export function readHttpBody(msg: HTTP.IncomingMessage): Promise<Buffer> {
-    return new Promise<Buffer>((resolve, reject) => {
-        let buff: Buffer;
-        let completedInvoked = false;
-
-        let dataListener: (chunk: Buffer | string) => void;
-
-        let completed = (err: any) => {
-            if (completedInvoked) {
-                return;
-            }
-
-            completedInvoked = true;
-
-            if (dataListener) {
-                try {
-                    msg.removeListener('data', dataListener);
-                }
-                catch (e) { 
-                    log(i18.t('errors.withCategory',
-                              'helpers.readHttpBody()', e));
-                }
-            }
-
-            if (err) {
-                reject(err);
-            }
-            else {
-                resolve(buff);
-            }
-        };
-
-        dataListener = (chunk: Buffer | string) => {
-            try {
-                if (chunk && chunk.length > 0) {
-                    if ('string' === typeof chunk) {
-                        chunk = new Buffer(chunk);
-                    }
-
-                    buff = Buffer.concat([ buff, chunk ]);
-                }
-            }
-            catch (e) {
-                completed(e);
-            }
-        };
-
-        try {
-            buff = Buffer.alloc(0);
-
-            msg.once('error', (err) => {
-                if (err) {
-                    completed(err);
-                }
-            });
-
-            msg.on('data', dataListener);
-
-            msg.once('end', () => {
-                resolve(buff);
-            });
-        }
-        catch (e) {
-            completed(e);
-        }
-    });
-}
-
-/**
- * Reads a number of bytes from a socket.
- * 
- * @param {Net.Socket} socket The socket.
- * @param {Number} numberOfBytes The amount of bytes to read.
- * 
- * @return {Promise<Buffer>} The promise.
- */
-export function readSocket(socket: Net.Socket, numberOfBytes: number): Promise<Buffer> {
-    return new Promise<Buffer>((resolve, reject) => {
-        try {
-            let buff: Buffer = socket.read(numberOfBytes);
-            if (null === buff) {
-                socket.once('readable', function() {
-                    readSocket(socket, numberOfBytes).then((b) => {
-                        resolve(b);
-                    }, (err) => {
-                        reject(err);
-                    });
-                });
-            }
-            else {
-                resolve(buff);
-            }
-        }
-        catch (e) {
-            reject(e);
-        }
-    });
-}
-
-/**
- * Removes documents from a storage.
- * 
- * @param {deploy_contracts.Document|sc_contracts.Document[]} docs The document(s) to remove.
- * @param {deploy_contracts.Document[]} storage The storage.
- * 
- * @return {deploy_contracts.Document[]} The removed documents.
- */
-export function removeDocuments(docs: deploy_contracts.Document | deploy_contracts.Document[],
-                                storage: deploy_contracts.Document[]): deploy_contracts.Document[] {
-    let ids = asArray(docs).filter(x => x)
-                           .map(x => x.id);
-
-    let removed = [];
-
-    if (storage) {
-        for (let i = 0; i < storage.length; ) {
-            let d = storage[i];
-            if (ids.indexOf(d.id) > -1) {
-                removed.push(d);
-                storage.splice(i, 1);
-            }
-            else {
-                ++i;
-            }
-        }
-    }
-
-    return removed;
-}
-
-/**
- * Replaces all occurrences of a string.
- * 
- * @param {string} str The input string.
- * @param {string} searchValue The value to search for.
- * @param {string} replaceValue The value to replace 'searchValue' with.
- * 
- * @return {string} The output string.
- */
-export function replaceAllStrings(str: string, searchValue: string, replaceValue: string) {
-    str = toStringSafe(str);
-    searchValue = toStringSafe(searchValue);
-    replaceValue = toStringSafe(replaceValue);
-
-    return str.split(searchValue)
-              .join(replaceValue);
-}
-
-/**
- * Sorts a list of packages.
- * 
- * @param {deploy_contracts.DeployPackage[]} pkgs The input list.
- * @param {deploy_contracts.ValueProvider<string>} [nameProvider] The custom function that provides the name of the machine.
- * 
- * @return {deploy_contracts.DeployPackage[]} The sorted list.
- */
-export function sortPackages(pkgs: deploy_contracts.DeployPackage[],
-                             nameProvider?: deploy_contracts.ValueProvider<string>): deploy_contracts.DeployPackage[] {
-    if (!pkgs) {
-        pkgs = [];
-    }
-
-    return pkgs.filter(x => x)
-               .map((x, i) => {
-                        return {
-                            index: i,
-                            level0: getSortValue(x, nameProvider),  // first sort by "sortOrder"
-                            level1: toStringSafe(x.name).toLowerCase().trim(),  // then by "name"
-                            value: x,
-                        };
-                    })
-               .sort((x, y) => {
-                   let comp0 = compareValuesBy(x, y,
-                                               t => t.level0);
-                   if (0 !== comp0) {
-                       return comp0;
-                   }
-
-                   let comp1 = compareValuesBy(x, y,
-                                               t => t.level1);
-                   if (0 !== comp1) {
-                       return comp1;
-                   }
-
-                   return compareValuesBy(x, y,
-                                          t => t.index);
-               })
-               .map(x => x.value);
-}
-
-/**
- * Sorts a list of targets.
- * 
- * @param {deploy_contracts.DeployTarget[]} targets The input list.
- * @param @param {deploy_contracts.ValueProvider<string>} [nameProvider] The custom function that provides the name of the machine.
- * 
- * @return {deploy_contracts.DeployTarget[]} The sorted list.
- */
-export function sortTargets(targets: deploy_contracts.DeployTarget[],
-                            nameProvider?: deploy_contracts.ValueProvider<string>): deploy_contracts.DeployTarget[] {
-    if (!targets) {
-        targets = [];
-    }
-
-    return targets.filter(x => x)
-                  .map((x, i) => {
-                           return {
-                               index: i,
-                               level0: getSortValue(x, nameProvider),  // first sort by "sortOrder"
-                               level1: toStringSafe(x.name).toLowerCase().trim(),  // then by "name"
-                               value: x,
-                           };
-                       })
-                  .sort((x, y) => {
-                            let comp0 = compareValuesBy(x, y,
-                                                        t => t.level0);
-                            if (0 !== comp0) {
-                                return comp0;
-                            }
-
-                            let comp1 = compareValuesBy(x, y,
-                                                        t => t.level1);
-                            if (0 !== comp1) {
-                                return comp1;
-                            }
-
-                            return compareValuesBy(x, y,
-                                                   t => t.index);
-                       })
-                  .map(x => x.value);
-}
-
-/**
- * Returns an array like object as new array.
- * 
- * @param {ArrayLike<T>} arr The input object. 
- * @param {boolean} [normalize] Returns an empty array, if input object is (null) / undefined.
- * 
- * @return {T[]} The input object as array. 
- */
-export function toArray<T>(arr: ArrayLike<T>, normalize = true): T[] {
-    if (isNullOrUndefined(arr)) {
-        if (toBooleanSafe(normalize)) {
-            return [];
-        }
-        
-        return <any>arr;
-    }
-
-    let newArray: T[] = [];
-    for (let i = 0; i < arr.length; i++) {
-        newArray.push(arr[i]);
-    }
-
-    return newArray;
-}
-
-/**
- * Converts a value to a boolean.
- * 
- * @param {any} val The value to convert.
- * @param {any} defaultValue The value to return if 'val' is (null) or (undefined).
- * 
- * @return {boolean} The converted value.
- */
-export function toBooleanSafe(val: any, defaultValue: any = false): boolean {
-    if (isNullOrUndefined(val)) {
-        return defaultValue;
-    }
-
-    return !!val;
-}
-
-/**
- * Keeps sure to return a "data transformer" that is NOT (null) or (undefined).
- * 
- * @param {deploy_contracts.DataTransformer} transformer The input value.
- * 
- * @return {deploy_contracts.DataTransformer} The output value.
- */
-export function toDataTransformerSafe(transformer: deploy_contracts.DataTransformer): deploy_contracts.DataTransformer {
-    if (!transformer) {
-        // use "dummy" transformer
-
-        transformer = (ctx) => {
-            return new Promise<Buffer>((resolve, reject) => {
-                resolve(ctx.data);
-            });
-        };
-    }
-    
-    return transformer;
-}
-
-/**
- * Tries to convert a file path to a relative path.
- * 
- * @param {string} path The path to convert.
- * @param {string} [baseDir] The custom base / root directory to use.
- * 
- * @return {string | false} The relative path or (false) if not possible.
- */
-export function toRelativePath(path: string, baseDir?: string): string | false {
-    let result: string | false = false;
-
-    if (isEmptyString(baseDir)) {
-        baseDir = vscode.workspace.rootPath;
-    }
-    else {
-        if (!Path.isAbsolute(baseDir)) {
-            baseDir = Path.join(vscode.workspace.rootPath, baseDir);
-        }
-
-        baseDir = Path.resolve(baseDir);
-    }
-    
-    try {
-        let normalizedPath = replaceAllStrings(path, Path.sep, '/');
-
-        let wsRootPath = replaceAllStrings(baseDir, Path.sep, '/');
-<<<<<<< HEAD
-        if (wsRootPath) {
-=======
-        if ('' !== wsRootPath) {
->>>>>>> 809ae3db
-            if (FS.existsSync(wsRootPath)) {
-                if (FS.lstatSync(wsRootPath).isDirectory()) {
-                    if (0 === normalizedPath.indexOf(wsRootPath)) {
-                        result = normalizedPath.substr(wsRootPath.length);
-                        result = replaceAllStrings(result, Path.sep, '/');
-                    }
-                }
-            }
-        }
-    }
-    catch (e) {
-        log(i18.t('errors.withCategory',
-                  'helpers.toRelativePath()', e));
-    }
-
-    return result;
-}
-
-/**
- * Tries to convert a file path to a relative path
- * by using the mappings of a target.
- * 
- * @param {string} path The path to convert.
- * @param {deploy_contracts.DeployTarget} target The target.
- * @param {string} [baseDir] The custom base / root directory to use.
- * 
- * @return {string|false} The relative path or (false) if not possible.
- */
-export function toRelativeTargetPath(path: string, target: deploy_contracts.DeployTarget, baseDir?: string): string | false {
-    return toRelativeTargetPathWithValues(path, target, [], baseDir);
-}
-
-/**
- * Tries to convert a file path to a relative path
- * by using the mappings of a target and placeholders / values.
- * 
- * @param {string} path The path to convert.
- * @param {deploy_contracts.DeployTarget} target The target.
- * @param {deploy_contracts.ObjectWithNameAndValue|deploy_contracts.ObjectWithNameAndValue[]} values The values to use.
- * @param {string} [baseDir] The custom base / root directory to use.
- * 
- * @return {string|false} The relative path or (false) if not possible.
- */
-export function toRelativeTargetPathWithValues(path: string, target: deploy_contracts.DeployTarget,
-                                               values: deploy_contracts.ObjectWithNameAndValue | deploy_contracts.ObjectWithNameAndValue[],
-                                               baseDir?: string): string | false {
-    let relativePath = toRelativePath(path, baseDir);
-    if (false === relativePath) {
-        return relativePath;
-    }
-
-    let normalizeDirPath = (dir: string): string => {
-        let normalizedDir = toStringSafe(dir).trim();
-        normalizedDir = replaceAllStrings(normalizedDir, Path.sep, '/');
-
-        if (normalizedDir.lastIndexOf('/') !== (normalizedDir.length - 1)) {
-            normalizedDir += '/';  // append ending "/" char
-        }
-        if (normalizedDir.indexOf('/') !== 0) {
-            normalizedDir = '/' + normalizedDir;  // append leading "/" char
-        }
-
-        return normalizedDir;
-    };
-
-    let allMappings = asArray(target.mappings).filter(x => x);
-    for (let i = 0; i < allMappings.length; i++) {
-        let mapping = allMappings[i];
-
-        let sourceDir: string;
-        let targetDir = toStringSafe(mapping.target);
-
-        let doesMatch = false;
-        if (toBooleanSafe(mapping.isRegEx)) {
-            let r = new RegExp(toStringSafe(mapping.source), 'g');
-
-            let match = r.exec(relativePath);
-            if (match) {
-                sourceDir = match[0];
-
-                // RegEx matches
-                let matchValues: deploy_values.ValueBase[] = [];
-                for (let i = 0; i < match.length; i++) {
-                    matchValues.push(new deploy_values.StaticValue({
-                        name: '' + i,
-                        value: match[i],
-                    }));
-                }
-
-                sourceDir = deploy_values.replaceWithValues(values, sourceDir);
-                sourceDir = normalizeDirPath(sourceDir);
-
-                // apply RegEx matches to targetDir
-                targetDir = deploy_values.replaceWithValues(matchValues, targetDir);
-
-                doesMatch = true;
-            }
-        }
-        else {
-            sourceDir = deploy_values.replaceWithValues(values, mapping.source);
-            sourceDir = normalizeDirPath(sourceDir);
-
-            doesMatch = 0 === relativePath.indexOf(sourceDir);
-        }
-
-        targetDir = normalizeDirPath(targetDir);
-
-        if (doesMatch) {
-            // is matching => rebuild path
-
-            relativePath = Path.join(targetDir,
-                                     relativePath.substr(sourceDir.length));  // remove the source prefix
-            break;
-        }
-    }
-
-    return replaceAllStrings(relativePath, Path.sep, '/');
-}
-
-/**
- * Converts a value to a string that is NOT (null) or (undefined).
- * 
- * @param {any} str The input value.
- * @param {any} defValue The default value.
- * 
- * @return {string} The output value.
- */
-export function toStringSafe(str: any, defValue: any = ''): string {
-    if (isNullOrUndefined(str)) {
-        str = '';
-    }
-    str = '' + str;
-    if (!str) {
-        str = defValue;
-    }
-
-    return str;
-}
-
-/**
- * Keeps sure to return a "validator" that is NOT (null) or (undefined).
- * 
- * @param {deploy_contracts.Validator<T>} validator The input value.
- * 
- * @return {deploy_contracts.Validator<T>} The output value.
- */
-export function toValidatorSafe<T>(validator: deploy_contracts.Validator<T>): deploy_contracts.Validator<T> {
-    if (!validator) {
-        // use "dummy" validator
-
-        validator = (): Promise<boolean> => {
-            return new Promise<boolean>((resolve) => {
-                resolve(true);
-            });
-        };
-    }
-    
-    return validator;
-}
-
-/**
- * Tries to dispose an object.
- * 
- * @param {vscode.Disposable} obj The object to dispose.
- * 
- * @return {boolean} Operation was successful or not.
- */
-export function tryDispose(obj: vscode.Disposable): boolean {
-    try {
-        if (obj) {
-            obj.dispose();
-        }
-
-        return true;
-    }
-    catch (e) {
-        log(i18.t('errors.withCategory',
-                  'helpers.tryDispose()', e));
-
-        return false;
-    }
-}
-
-/**
- * Extracts the query parameters of an URI to an object.
- * 
- * @param {vscode.Uri} uri The URI.
- * 
- * @return {Object} The parameters of the URI as object.
- */
-export function uriParamsToObject(uri: vscode.Uri): Object {
-    if (!uri) {
-        return uri;
-    }
-
-    let params: any;
-    if (!isEmptyString(uri.query)) {
-        // s. https://css-tricks.com/snippets/jquery/get-query-params-object/
-        params = uri.query.replace(/(^\?)/,'')
-                          .split("&")
-                          .map(function(n) { return n = n.split("="), this[normalizeString(n[0])] =
-                                                                           toStringSafe(decodeURIComponent(n[1])), this}
-                          .bind({}))[0];
-    }
-
-    if (!params) {
-        params = {};
-    }
-
-    return params;
-}
+/// <reference types="node" />
+
+// The MIT License (MIT)
+// 
+// vs-deploy (https://github.com/mkloubert/vs-deploy)
+// Copyright (c) Marcel Joachim Kloubert <marcel.kloubert@gmx.net>
+// 
+// Permission is hereby granted, free of charge, to any person obtaining a copy
+// of this software and associated documentation files (the "Software"), to
+// deal in the Software without restriction, including without limitation the
+// rights to use, copy, modify, merge, publish, distribute, sublicense, and/or
+// sell copies of the Software, and to permit persons to whom the Software is
+// furnished to do so, subject to the following conditions:
+// 
+// The above copyright notice and this permission notice shall be included in
+// all copies or substantial portions of the Software.
+// 
+// THE SOFTWARE IS PROVIDED "AS IS", WITHOUT WARRANTY OF ANY KIND, EXPRESS OR
+// IMPLIED, INCLUDING BUT NOT LIMITED TO THE WARRANTIES OF MERCHANTABILITY,
+// FITNESS FOR A PARTICULAR PURPOSE AND NONINFRINGEMENT. IN NO EVENT SHALL THE
+// AUTHORS OR COPYRIGHT HOLDERS BE LIABLE FOR ANY CLAIM, DAMAGES OR OTHER
+// LIABILITY, WHETHER IN AN ACTION OF CONTRACT, TORT OR OTHERWISE, ARISING
+// FROM, OUT OF OR IN CONNECTION WITH THE SOFTWARE OR THE USE OR OTHER
+// DEALINGS IN THE SOFTWARE.
+
+import * as ChildProcess from 'child_process';
+const CompareVersion = require('compare-versions');
+import * as deploy_contracts from './contracts';
+import * as deploy_globals from './globals';
+import * as deploy_values from './values';
+import * as FileType from 'file-type';
+import * as FS from 'fs';
+const FTP = require('jsftp');
+const Glob = require('glob');
+import * as HTTP from 'http';
+import * as HTTPs from 'https';
+import * as i18 from './i18';
+const IsBinaryFile = require("isbinaryfile");
+const MergeDeep = require('merge-deep');
+const MIME = require('mime');
+import * as Minimatch from 'minimatch';
+import * as Moment from 'moment';
+import * as Net from 'net';
+import * as Path from 'path';
+import * as SFTP from 'ssh2-sftp-client';
+import * as TMP from 'tmp';
+import * as URL from 'url';
+import * as vscode from 'vscode';
+import * as Workflows from 'node-workflows';
+
+
+/**
+ * A download result.
+ */
+export interface DownloadResult {
+    /**
+     * The downloaded data.
+     */
+    data: Buffer;
+    /**
+     * The MIME type (if available).
+     */
+    mime?: string;
+    /**
+     * The name (of the file if available).
+     */
+    name?: string;
+}
+
+/**
+ * Options for open function.
+ */
+export interface OpenOptions {
+    /**
+     * The app (or options) to open.
+     */
+    app?: string | string[];
+    /**
+     * The custom working directory.
+     */
+    cwd?: string;
+    /**
+     * An optional list of environment variables
+     * to submit to the new process.
+     */
+    env?: any;
+    /**
+     * Wait until exit or not.
+     */
+    wait?: boolean;
+}
+
+/**
+ * Describes a simple 'completed' action.
+ * 
+ * @param {any} [err] The occurred error.
+ * @param {TResult} [result] The result.
+ */
+export type SimpleCompletedAction<TResult> = (err?: any, result?: TResult) => void;
+
+
+let nextHtmlDocId = -1;
+
+
+/**
+ * Applies values to an object.
+ * 
+ * @param {T} obj The object to apply the values to. 
+ * @param {deploy_contracts.ObjectWithNameAndValue|deploy_contracts.ObjectWithNameAndValue[]} values The values to apply.
+ * @param {boolean} [cloneObj] Clone object or not.
+ * 
+ * @return {T} The object with the applied values.
+ */
+export function applyValues<T extends deploy_contracts.Applyable>(obj: T,
+                                                                  values: deploy_contracts.ObjectWithNameAndValue | deploy_contracts.ObjectWithNameAndValue[],
+                                                                  cloneObj = true): T {
+    values = asArray(values).filter(v => v);
+    
+    if (toBooleanSafe(cloneObj)) {
+        obj = cloneObject(obj);
+    }
+
+    if (obj) {
+        let applyTo = cloneObject(obj.applyValuesTo);
+
+        if (applyTo) {
+            for (let p in applyTo) {
+                let valueToSet = applyTo[p];
+                if (values.length > 0) {
+                    valueToSet = deploy_values.replaceWithValues(values, valueToSet);
+                }
+
+                obj[p] = valueToSet;
+            }
+        }
+    }
+
+    return obj;
+}
+
+/**
+ * Returns a value as array.
+ * 
+ * @param {T | T[]} val The value.
+ * 
+ * @return {T[]} The value as array.
+ */
+export function asArray<T>(val: T | T[]): T[] {
+    if (!Array.isArray(val)) {
+        return [ val ];
+    }
+
+    return val;
+}
+
+/**
+ * Clones an object / value deep.
+ * 
+ * @param {T} val The value / object to clone.
+ * 
+ * @return {T} The cloned value / object.
+ */
+export function cloneObject<T>(val: T): T {
+    if (!val) {
+        return val;
+    }
+
+    return JSON.parse(JSON.stringify(val));
+}
+
+/**
+ * Compares two values for a sort operation.
+ * 
+ * @param {T} x The left value.
+ * @param {T} y The right value.
+ * 
+ * @return {number} The "sort value".
+ */
+export function compareValues<T>(x: T, y: T): number {
+    if (x === y) {
+        return 0;
+    }
+
+    if (x > y) {
+        return 1;
+    }
+
+    if (x < y) {
+        return -1;
+    }
+
+    return 0;
+}
+
+/**
+ * Compares values by using a selector.
+ * 
+ * @param {T} x The left value. 
+ * @param {T} y The right value.
+ * @param {Function} selector The selector.
+ * 
+ * @return {number} The "sort value".
+ */
+export function compareValuesBy<T, U>(x: T, y: T,
+                                      selector: (t: T) => U): number {
+    if (!selector) {
+        selector = (t) => <any>t;
+    }
+
+    return compareValues<U>(selector(x),
+                            selector(y));
+}
+
+/**
+ * Compares two versions.
+ * 
+ * @param {any} current The current value.
+ * @param {any} other The other value.
+ *  
+ * @returns {number} The sort value. 
+ */
+export function compareVersions(current: any, other: any): number {
+    if (!isNullOrUndefined(current)) {
+        current = toStringSafe(current).trim();
+    }
+
+    if (!isNullOrUndefined(other)) {
+        other = toStringSafe(other).trim();
+    }
+
+    return CompareVersion(current, other);
+}
+
+/**
+ * Creates a quick pick for deploying a single file.
+ * 
+ * @param {string} file The file to deploy.
+ * @param {deploy_contracts.DeployTarget} target The target to deploy to.
+ * @param {number} index The zero based index.
+ * @param {deploy_values.ValueBase[]} [values] Values / placeholders to use.
+ * 
+ * @returns {deploy_contracts.DeployFileQuickPickItem} The new item.
+ */
+export function createFileQuickPick(file: string, target: deploy_contracts.DeployTarget, index: number,
+                                    values?: deploy_values.ValueBase[]): deploy_contracts.DeployFileQuickPickItem {
+    let qp: any = createTargetQuickPick(target, index, values);
+    qp['file'] = file;
+
+    return qp;
+}
+
+/**
+ * Creates a quick pick for a package.
+ * 
+ * @param {deploy_contracts.DeployPackage} pkg The package.
+ * @param {number} index The zero based index.
+ * @param {deploy_values.ValueBase[]} [values] Values / placeholders to use.
+ * 
+ * @returns {deploy_contracts.DeployPackageQuickPickItem} The new item.
+ */
+export function createPackageQuickPick(pkg: deploy_contracts.DeployPackage, index: number,
+                                       values?: deploy_values.ValueBase[]): deploy_contracts.DeployPackageQuickPickItem {
+    let name = toStringSafe(pkg.name).trim();
+    if ('' === name) {
+        name = i18.t('packages.defaultName', index + 1);
+    }
+
+    let description = toStringSafe(pkg.description).trim();
+
+    let item: deploy_contracts.DeployPackageQuickPickItem = {
+        description: description,
+        label: name,
+        package: pkg,
+    };
+
+    // item.detail
+    Object.defineProperty(item, 'detail', {
+        enumerable: true,
+
+        get: () => {
+            return deploy_values.replaceWithValues(values, pkg.detail);
+        }
+    });
+
+    return item;
+}
+
+/**
+ * Creates a simple 'completed' callback for a promise.
+ * 
+ * @param {Function} resolve The 'succeeded' callback.
+ * @param {Function} reject The 'error' callback.
+ * 
+ * @return {SimpleCompletedAction<TResult>} The created action.
+ */
+export function createSimplePromiseCompletedAction<TResult>(resolve: Function, reject?: Function): SimpleCompletedAction<TResult> {
+    return (err?, result?) => {
+        if (err) {
+            if (reject) {
+                reject(err);
+            }
+        }
+        else {
+            if (resolve) {
+                resolve(result);
+            }
+        }
+    };
+}
+
+/**
+ * Creates a quick pick for a target.
+ * 
+ * @param {deploy_contracts.DeployTarget} target The target.
+ * @param {number} index The zero based index.
+ * @param {deploy_values.ValueBase[]} [values] Values / placeholders to use.
+ * 
+ * @returns {deploy_contracts.DeployTargetQuickPickItem} The new item.
+ */
+export function createTargetQuickPick(target: deploy_contracts.DeployTarget, index: number,
+                                      values?: deploy_values.ValueBase[]): deploy_contracts.DeployTargetQuickPickItem {
+    let name = toStringSafe(target.name).trim();
+    if (!name) {
+        name = i18.t('targets.defaultName', index + 1);
+    }
+
+    let description = toStringSafe(target.description).trim();
+
+    let item: deploy_contracts.DeployTargetQuickPickItem = {
+        description: description,
+        label: name,
+        target: target,
+    };
+
+    // item.detail
+    Object.defineProperty(item, 'detail', {
+        enumerable: true,
+
+        get: () => {
+            return deploy_values.replaceWithValues(values, target.detail);
+        }
+    });
+
+    return item;
+}
+
+/**
+ * Deploys files.
+ * 
+ * @param {string | string[]} files The files to deploy.
+ * @param {deploy_contracts.DeployTargetList} targets The targets to deploy to.
+ * @param {symbol} [sym] The custom symbol to use for the identification.
+ * 
+ * @return {Promise<deploy_contracts.DeployFilesEventArguments>} The promise.
+ */
+export function deployFiles(files: string | string[], targets: deploy_contracts.DeployTargetList,
+                            sym?: symbol): Promise<deploy_contracts.DeployFilesEventArguments> {
+    return new Promise<deploy_contracts.DeployFilesEventArguments>((resolve, reject) => {
+        let completed = (err?: any, args?: deploy_contracts.DeployFilesEventArguments) => {
+            if (err) {
+                reject(err);
+            }
+            else {
+                resolve(args);
+            }
+        };
+
+        try {
+            let alreadyInvoked = false;
+
+            let listener: Function;
+            listener = function(args: deploy_contracts.DeployFilesEventArguments) {
+                if (alreadyInvoked) {
+                    return;
+                }
+                
+                if (!isNullOrUndefined(sym) && (sym !== args.symbol)) {
+                    return;
+                }
+
+                alreadyInvoked = true;
+                try {
+                    deploy_globals.EVENTS.removeListener(deploy_contracts.EVENT_DEPLOYFILES_COMPLETE, listener);
+                }
+                catch (e) {
+                    log(i18.t('errors.withCategory',
+                              'helpers.deployFiles()', e));
+                }
+
+                completed();
+            };
+
+            deploy_globals.EVENTS.on(deploy_contracts.EVENT_DEPLOYFILES_COMPLETE, listener);
+
+            deploy_globals.EVENTS.emit(deploy_contracts.EVENT_DEPLOYFILES,
+                                       files, targets, sym);
+        }
+        catch (e) {
+            completed(e);
+        }
+    });
+}
+
+/**
+ * Tries to detect the MIME type of a file.
+ * 
+ * @param {string} file The Filename.
+ * @param {any} defValue The default value.
+ * 
+ * @return {string} The MIME type.
+ */
+export function detectMimeByFilename(file: string, defValue: any = 'application/octet-stream'): string {
+    let mime: string;
+    try {
+        mime = MIME.lookup(file);
+    }
+    catch (e) {
+        log(i18.t('errors.withCategory',
+                  'helpers.detectMimeByFilename()', e));
+    }
+
+    mime = normalizeString(mime);
+    if ('' === mime) {
+        mime = defValue;
+    }
+
+    return mime;
+}
+
+/**
+ * Checks if a file path does match by any pattern.
+ * 
+ * @param {string} file The path to check. 
+ * @param {deploy_contracts.FileFilter} filter The filter to use.
+ * 
+ * @return {boolean} Does match or not. 
+ */
+export function doesFileMatchByFilter(file: string, filter: deploy_contracts.FileFilter): boolean {
+    if (!filter) {
+        return null;
+    }
+
+    file = toStringSafe(file);
+    
+    // files in include
+    let allFilePatterns: string[] = [];
+    if (filter.files) {
+        allFilePatterns = asArray(filter.files).map(x => toStringSafe(x))
+                                               .filter(x => '' !== x);
+
+        allFilePatterns = distinctArray(allFilePatterns);
+    }
+    if (allFilePatterns.length < 1) {
+        allFilePatterns.push('**');  // include all by default
+    }
+
+    // files to exclude
+    let allExcludePatterns: string[] = [];
+    if (filter.exclude) {
+        allExcludePatterns = asArray(filter.exclude).map(x => toStringSafe(x))
+                                                    .filter(x => '' !== x);
+    }
+    allExcludePatterns = distinctArray(allExcludePatterns);
+
+    let doesPatternMatch = (pattern: string) => {
+        return Minimatch(file, pattern, {
+            dot: true,
+            nonegate: true,
+            nocomment: true,
+        });
+    };
+
+    // first check if ignored
+    while (allExcludePatterns.length > 0) {
+        let ep = allExcludePatterns.shift();
+
+        if (doesPatternMatch(ep)) {
+            return false;  // ignored / excluded
+        }
+    }
+
+    // now check if matches
+    while (allFilePatterns.length > 0) {
+        let fp = allFilePatterns.shift();
+
+        if (doesPatternMatch(fp)) {
+            return true;  // included / does match
+        }
+    }
+
+    return false;
+}
+
+/**
+ * Removes duplicate entries from an array.
+ * 
+ * @param {T[]} arr The input array.
+ * 
+ * @return {T[]} The filtered array.
+ */
+export function distinctArray<T>(arr: T[]): T[] {
+    if (!arr) {
+        return arr;
+    }
+
+    return arr.filter((x, i) => {
+        return arr.indexOf(x) === i;
+    });
+}
+
+/**
+ * Filters "conditional" items.
+ * 
+ * @param {T|T[]} items The items to filter.
+ * @param {deploy_values.ValueBase|deploy_values.ValueBase[]} [values] The values to use.
+ * 
+ * @return {T[]} The filtered items.
+ */
+export function filterConditionalItems<T extends deploy_contracts.ConditionalItem>(items: T | T[],
+                                                                                   values?: deploy_values.ValueBase | deploy_values.ValueBase[]): T[] {
+    let result = asArray(items).filter(x => x);
+
+    result = result.filter((x, idx) => {
+        try {
+            let conditions = asArray(x.if).map(x => toStringSafe(x))
+                                          .filter(x => '' !== x.trim());
+
+            for (let i = 0; i < conditions.length; i++) {
+                let cv = new deploy_values.CodeValue({
+                    code: conditions[i],
+                    name: `condition_${idx}_${i}`,
+                    type: 'code',
+                });
+
+                cv.otherValueProvider = () => asArray(values).filter(x => x);
+
+                if (!toBooleanSafe(cv.value)) {
+                    return false;  // at least one condition does NOT match
+                }
+            }
+        }
+        catch (e) {
+            log(i18.t('errors.withCategory',
+                      'helpers.filterConditionalItems()', e));
+            
+            return false;
+        }
+
+        return true;
+    });
+
+    return result;    
+}
+
+/**
+ * Filters items by platform.
+ * 
+ * @param {(T|T[])} items The items to filter.
+ * @param {string} [platform] The custom name of the platform to use.
+ * 
+ * @returns {T[]} The new list of filtered items. 
+ */
+export function filterPlatformItems<T extends deploy_contracts.PlatformItem>(items: T | T[], platform?: string): T[] {
+    platform = normalizeString(platform);
+    if ('' === platform) {
+        platform = normalizeString(process.platform);
+    }
+    
+    return asArray<T>(items).filter(x => x)
+                            .filter(x => {
+                                        let platformNames = asArray(x.platforms).map(x => normalizeString(x))
+                                                                                .filter(x => x);
+
+                                        return platformNames.length < 1 ||
+                                               platformNames.indexOf(platform) > -1;
+                                    });
+}
+
+/**
+ * Formats a string.
+ * 
+ * @param {any} formatStr The value that represents the format string.
+ * @param {any[]} [args] The arguments for 'formatStr'.
+ * 
+ * @return {string} The formated string.
+ */
+export function format(formatStr: any, ...args: any[]): string {
+    return formatArray(formatStr, args);
+}
+
+/**
+ * Formats a string.
+ * 
+ * @param {any} formatStr The value that represents the format string.
+ * @param {any[]} [args] The arguments for 'formatStr'.
+ * 
+ * @return {string} The formated string.
+ */
+export function formatArray(formatStr: any, args: any[]): string {
+    if (!args) {
+        args = [];
+    }
+
+    formatStr = toStringSafe(formatStr);
+
+    // apply arguments in
+    // placeholders
+    return formatStr.replace(/{(\d+)(\:)?([^}]*)}/g, (match, index, formatSeparator, formatExpr) => {
+        index = parseInt(toStringSafe(index).trim());
+        
+        let resultValue = args[index];
+
+        if (':' === formatSeparator) {
+            // collect "format providers"
+            let formatProviders = toStringSafe(formatExpr).split(',')
+                                                          .map(x => x.toLowerCase().trim())
+                                                          .filter(x => x);
+
+            // transform argument by
+            // format providers
+            formatProviders.forEach(fp => {
+                switch (fp) {
+                    case 'leading_space':
+                        resultValue = toStringSafe(resultValue);
+                        if ('' !== resultValue) {
+                            resultValue = ' ' + resultValue;
+                        }
+                        break;
+
+                    case 'lower':
+                        resultValue = toStringSafe(resultValue).toLowerCase();
+                        break;
+
+                    case 'trim':
+                        resultValue = toStringSafe(resultValue).trim();
+                        break;
+
+                    case 'upper':
+                        resultValue = toStringSafe(resultValue).toUpperCase();
+                        break;
+
+                    case 'surround':
+                        resultValue = toStringSafe(resultValue);
+                        if ('' !== resultValue) {
+                            resultValue = "'" + toStringSafe(resultValue) + "'";
+                        }
+                        break;
+                }
+            });
+        }
+
+        if ('undefined' === typeof resultValue) {
+            return match;
+        }
+
+        return toStringSafe(resultValue);        
+    });
+}
+
+/**
+ * Returns the list of files by a filter that should be deployed.
+ * 
+ * @param {deploy_contracts.FileFilter} filter The filter.
+ * @param {boolean} useGitIgnoreStylePatterns Also check directory patterns, like in .gitignore files, or not.
+ * 
+ * @return {string[]} The list of files.
+ */
+export function getFilesByFilter(filter: deploy_contracts.FileFilter,
+                                 useGitIgnoreStylePatterns: boolean): string[] {
+    if (!filter) {
+        return [];
+    }
+
+    useGitIgnoreStylePatterns = toBooleanSafe(useGitIgnoreStylePatterns);
+
+    // files in include
+    let allFilePatterns: string[] = [];
+    if (filter.files) {
+        allFilePatterns = asArray(filter.files).map(x => toStringSafe(x))
+                                               .filter(x => '' !== x);
+
+        allFilePatterns = distinctArray(allFilePatterns);
+    }
+    if (allFilePatterns.length < 1) {
+        allFilePatterns.push('**');  // include all by default
+    }
+
+    // files to exclude
+    let allExcludePatterns: string[] = [];
+    if (filter.exclude) {
+        allExcludePatterns = asArray(filter.exclude).map(x => toStringSafe(x))
+                                                    .filter(x => '' !== x);
+    }
+    allExcludePatterns = distinctArray(allExcludePatterns);
+
+    // collect files to deploy
+    let filesToDeploy: string[] = [];
+    allFilePatterns.forEach(x => {
+        let matchingFiles: string[] = Glob.sync(x, {
+            absolute: true,
+            cwd: vscode.workspace.rootPath,
+            dot: true,
+            ignore: allExcludePatterns,
+            nodir: true,
+            root: vscode.workspace.rootPath,
+        });
+
+        matchingFiles.forEach(y => filesToDeploy.push(y));
+    });
+
+    return distinctArray(filesToDeploy);
+}
+
+/**
+ * Returns the list of files by a filter that should be deployed.
+ * 
+ * @param {deploy_contracts.FileFilter} filter The filter.
+ * @param {boolean} useGitIgnoreStylePatterns Also check directory patterns, like in .gitignore files, or not.
+ * 
+ * @return {Promise<string[]>} The promise.
+ */
+export function getFilesByFilterAsync(filter: deploy_contracts.FileFilter,
+                                      useGitIgnoreStylePatterns: boolean): Promise<string[]> {
+    useGitIgnoreStylePatterns = toBooleanSafe(useGitIgnoreStylePatterns);
+
+    // files in include
+    let allFilePatterns: string[] = [];
+    if (filter.files) {
+        allFilePatterns = asArray(filter.files).map(x => toStringSafe(x))
+                                               .filter(x => '' !== x);
+
+        allFilePatterns = distinctArray(allFilePatterns);
+    }
+    if (allFilePatterns.length < 1) {
+        allFilePatterns.push('**');  // include all by default
+    }
+
+    // files to exclude
+    let allExcludePatterns: string[] = [];
+    if (filter.exclude) {
+        allExcludePatterns = asArray(filter.exclude).map(x => toStringSafe(x))
+                                                    .filter(x => '' !== x);
+    }
+    allExcludePatterns = distinctArray(allExcludePatterns);
+    
+    return new Promise<string[]>((resolve, reject) => {
+        let completed = (err: any, files?: string[]) => {
+            if (err) {
+                reject(err);
+            }
+            else {
+                resolve(distinctArray(files || []));
+            }
+        };
+        
+        if (filter) {
+            try {
+                let wf = Workflows.create();
+
+                wf.next((ctx) => {
+                    ctx.result = [];
+                });
+
+                allFilePatterns.forEach(x => {
+                    wf.next((ctx) => {
+                        let files: string[] = ctx.result;
+
+                        return new Promise<any>((res, rej) => {
+                            try {
+                                Glob(x, {
+                                    absolute: true,
+                                    cwd: vscode.workspace.rootPath,
+                                    dot: true,
+                                    ignore: allExcludePatterns,
+                                    nodir: true,
+                                    root: vscode.workspace.rootPath,
+                                }, (err: any, matchingFiles: string[]) => {
+                                    if (err) {
+                                        rej(err);
+                                    }
+                                    else {
+                                        ctx.result = files.concat(matchingFiles);
+
+                                        res();
+                                    }
+                                });
+                            }
+                            catch (e) {
+                                rej(e);
+                            }
+                        });
+                    });
+                });
+
+                wf.start().then((files: string[]) => {
+                    completed(null, files);
+                }).catch((err) => {
+                    completed(err);
+                });
+            }
+            catch (e) {
+                completed(e);
+            }
+        }
+        else {
+            completed(null);
+        }
+    });
+}
+
+/**
+ * Returns the list of files of a package that should be deployed.
+ * 
+ * @param {deploy_contracts.DeployPackage} pkg The package.
+ * @param {boolean} useGitIgnoreStylePatterns Also check directory patterns, like in .gitignore files, or not.
+ * 
+ * @return {string[]} The list of files.
+ */
+export function getFilesOfPackage(pkg: deploy_contracts.DeployPackage,
+                                  useGitIgnoreStylePatterns: boolean): string[] {
+    pkg = cloneObject(pkg);
+    if (pkg) {
+        if (!pkg.exclude) {
+            pkg.exclude = [];
+        }
+
+        if (toBooleanSafe(pkg.noNodeModules)) {
+            pkg.exclude.push('node_modules/**');
+        }
+    }
+    
+    return getFilesByFilter(pkg, useGitIgnoreStylePatterns);
+}
+
+/**
+ * Loads the body from a HTTP response.
+ * 
+ * @param {HTTP.IncomingMessage} resp The response.
+ * 
+ * @return {Promise<Buffer>} The promise.
+ */
+export function getHttpBody(resp: HTTP.IncomingMessage): Promise<Buffer> {
+    return new Promise<Buffer>((resolve, reject) => {
+        let body: Buffer;
+        let completed = (err?: any) => {
+            if (err) {
+                reject(err);
+            }
+            else {
+                resolve(body);
+            }
+        };
+
+        if (!resp) {
+            completed();
+            return;
+        }
+
+        body = Buffer.alloc(0);
+
+        try {
+            let appendChunk = (chunk: Buffer): boolean => {
+                try {
+                    if (chunk) {
+                        body = Buffer.concat([body, chunk]);
+                    }
+
+                    return true;
+                }
+                catch (e) {
+                    completed(e);
+                    return false;
+                }
+            };
+
+            resp.on('data', (chunk: Buffer) => {
+                if (!appendChunk(chunk)) {
+                    return;
+                }
+            });
+
+            resp.on('end', (chunk: Buffer) => {
+                if (!appendChunk(chunk)) {
+                    return;
+                }
+
+                let l = body.length;
+                
+                completed();
+            });
+
+            resp.on('error', (err) => {
+                completed(err);
+            });
+        }
+        catch (e) {
+            completed(e);
+        }
+    });
+}
+
+/**
+ * Returns the sort value from a sortable.
+ * 
+ * @param {deploy_contracts.Sortable} s The sortable object.
+ * @param {deploy_contracts.ValueProvider<string>} [nameProvider] The custom function that provides the name of the machine.
+ * 
+ * @return {any} The sort value.
+ */
+export function getSortValue(s: deploy_contracts.Sortable,
+                             nameProvider?: deploy_contracts.ValueProvider<string>): any {
+    let name: string;
+    if (nameProvider) {
+        name = normalizeString(nameProvider());
+    }
+
+    let sortValue: any = s.sortOrder;
+    if (!sortValue) {
+        sortValue = 0;
+    }
+    if ('number' !== typeof sortValue) {
+        // handle as object and find a property
+        // that has the same name as this machine
+
+        let sortObj = sortValue;
+        let valueAlreadySet = false;
+
+        Object.getOwnPropertyNames(sortObj).forEach(p => {
+            if (!valueAlreadySet && !normalizeString(p)) {
+                sortValue = sortObj[p];  // custom default value defined
+            }
+
+            if (normalizeString(p) == name) {
+                sortValue = sortObj[p];  // found
+                valueAlreadySet = true;
+            }
+        });
+    }
+
+    // keep sure to have a number here
+    sortValue = parseFloat(('' + sortValue).trim());
+    if (isNaN(sortValue)) {
+        sortValue = 0;
+    }
+
+    return sortValue;
+}
+
+/**
+ * Returns the color for a status bar item based an operation result.
+ * 
+ * @param {any} err The error.
+ * @param {number} succeedCount The number of successed operations.
+ * @param {number} failedCount The number of failed operations.
+ * 
+ * @return {string} The color.
+ */
+export function getStatusBarItemColor(err: any,
+                                      succeedCount: number, failedCount: number): string {
+    let color: string;
+    if (err || failedCount > 0) {
+        if (succeedCount < 1) {
+            color = '#ff0000';
+        }
+        else {
+            color = '#ffff00';
+        }
+    }
+
+    return color;
+}
+
+/**
+ * Returns the value from a "parameter" object.
+ * 
+ * @param {Object} params The object.
+ * @param {string} name The name of the parameter.
+ * 
+ * @return {string} The value of the parameter (if found).
+ */
+export function getUrlParam(params: Object, name: string): string {
+    if (params) {
+        name = normalizeString(name);
+
+        for (let p in params) {
+            if (normalizeString(p) === name) {
+                return toStringSafe(params[p]);
+            }
+        }
+    }
+}
+
+/**
+ * Checks if data is binary or text content.
+ * 
+ * @param {Buffer} data The data to check.
+ * 
+ * @returns {Promise<boolean>} The promise.
+ */
+export function isBinaryContent(data: Buffer): Promise<boolean> {
+    return new Promise<boolean>((resolve, reject) => {
+        let completed = createSimplePromiseCompletedAction<boolean>(resolve, reject);
+        if (!data) {
+            completed(null);
+            return;
+        }
+
+        try {
+            IsBinaryFile(data, data.length, (err, result) => {
+                if (err) {
+                    completed(err);
+                    return;
+                }
+
+                completed(null, toBooleanSafe(result));
+            });
+        }
+        catch (e) {
+            completed(e);
+        }
+    });
+}
+
+/**
+ * Checks if the string representation of a value is empty
+ * or contains whitespaces only.
+ * 
+ * @param {any} val The value to check.
+ * 
+ * @return {boolean} Is empty or not.
+ */
+export function isEmptyString(val: any): boolean {
+    return '' === toStringSafe(val).trim();
+}
+
+/**
+ * Checks if a file (or directory) path is ignored.
+ * 
+ * @param {string} fileOrDir The file / directory to check.
+ * @param {string|string[]} patterns One or more (glob) pattern to use.
+ * @param {boolean} useGitIgnoreStylePatterns Also check directory patterns, like in .gitignore files, or not.
+ * @param {boolean} {fastCheck} Use 'minimatch' instead of 'node.glob'.
+ * 
+ * @return {boolean} Is ignored or not. 
+ */
+export function isFileIgnored(file: string, patterns: string | string[],
+                              useGitIgnoreStylePatterns: boolean,
+                              fastCheck?: boolean): boolean {
+    useGitIgnoreStylePatterns = toBooleanSafe(useGitIgnoreStylePatterns);
+
+    file = toStringSafe(file);
+    if ('' === file.trim()) {
+        return true;
+    }
+
+    if (!Path.isAbsolute(file)) {
+        file = Path.join(vscode.workspace.rootPath, file);
+    }
+    file = Path.resolve(file);
+    file = replaceAllStrings(file, Path.sep, '/');
+    
+    patterns = asArray(patterns).map(p => toStringSafe(p))
+                                .filter(p => '' !== p.trim());
+    patterns = distinctArray(patterns);
+
+    fastCheck = toBooleanSafe(fastCheck);
+
+    while (patterns.length > 0) {
+        let p = patterns.shift();
+
+        let isMatching = false;
+        if (fastCheck) {
+            // use minimatch
+
+            isMatching = Minimatch(file, p, {
+                dot: true,
+                nonegate: true,
+                nocomment: true,
+            });
+        }
+        else {
+            let matchingFiles: string[] = Glob.sync(p, {
+                absolute: true,
+                cwd: vscode.workspace.rootPath,
+                dot: true,
+                nodir: true,
+                root: vscode.workspace.rootPath,
+            });
+
+            isMatching = matchingFiles.indexOf(file) > -1;
+        }
+
+        if (isMatching) {
+            return true;
+        }
+    }
+
+    return false;
+}
+
+/**
+ * Checks if a value is (null) or (undefined).
+ * 
+ * @param {any} val The value to check.
+ * 
+ * @return {boolean} Is (null)/(undefined) or not.
+ */
+export function isNullOrUndefined(val: any): boolean {
+    return null === val ||
+           'undefined' === typeof val;
+}
+
+/**
+ * Checks if a value is (null), (undefined) or an empty string.
+ * 
+ * @param {any} val The value to check.
+ * 
+ * @return {boolean} Is (null)/(undefined)/empty string or not.
+ */
+export function isNullUndefinedOrEmptyString(val: any): boolean {
+    return isNullOrUndefined(val) ||
+           '' === toStringSafe(val);
+}
+
+/**
+ * Loads base settings for object from files.
+ *  
+ * @param {T|T[]} objs The objects. 
+ * @param {deploy_values.ValueBase|deploy_values.ValueBase[]} values The values to use for the file path(s).
+ * @param {boolean} cloneObjects Clone objects or not.
+ * 
+ * @return {T[]} The new list. 
+ */
+export function loadBaseSettingsFromFiles<T extends deploy_contracts.CanLoadFrom>(objs: T | T[],
+                                                                                  values?: deploy_values.ValueBase | deploy_values.ValueBase[],
+                                                                                  cloneObjects = true): T[] {
+    return asArray(objs).filter(x => x).map(x => {
+        let loadFrom: string;
+        try {
+            loadFrom = deploy_values.replaceWithValues(values, x.loadFrom);
+            if (!isEmptyString(x.loadFrom)) {
+                if (!Path.isAbsolute(loadFrom)) {
+                    loadFrom = Path.join(vscode.workspace.rootPath, '.vscode', loadFrom);
+                }
+
+                let basePackages: T[] = JSON.parse( FS.readFileSync(loadFrom).toString('utf8') );
+                basePackages = loadBaseSettingsFromFiles(basePackages, values);
+
+                let args = [ {}, x ].concat(basePackages);
+
+                x = MergeDeep.apply(null,
+                                    [{}, x].concat(basePackages));
+            }
+
+            if (toBooleanSafe(cloneObjects)) {
+                x = cloneObject(x);
+            }
+
+            delete x['loadFrom'];
+        }
+        catch (e) {
+            vscode.window.showErrorMessage(i18.t('load.from.failed', loadFrom, e)).then(() => {}, (err) => {
+                log(`[ERROR] helpers.loadBaseSettingsFromFiles(): ${e}`);
+            });
+        }
+
+        return x;
+    });
+}
+
+/**
+ * Loads a "data transformer" module.
+ * 
+ * @param {string} file The path of the module's file.
+ * @param {boolean} useCache Use cache or not.
+ * 
+ * @return {deploy_contracts.DataTransformModule} The loaded module.
+ */
+export function loadDataTransformerModule(file: string, useCache: boolean = false): deploy_contracts.DataTransformModule {
+    return loadModule<deploy_contracts.DataTransformModule>(file, useCache);
+}
+
+/**
+ * Loads a module for a deploy operation.
+ * 
+ * @param {string} file The path of the module's file.
+ * @param {boolean} useCache Use cache or not.
+ * 
+ * @return {deploy_contracts.DeployScriptOperationModule} The loaded module.
+ */
+export function loadDeployScriptOperationModule(file: string, useCache: boolean = false): deploy_contracts.DeployScriptOperationModule {
+    return loadModule<deploy_contracts.DeployScriptOperationModule>(file, useCache);
+}
+
+/**
+ * Loads data from a source.
+ * 
+ * @param {string} src The path or URL to the source.
+ * 
+ * @return {Promise<DownloadResult>} The promise.
+ */
+export function loadFrom(src: string): Promise<DownloadResult> {
+    return new Promise<DownloadResult>((resolve, reject) => {
+        let completedInvoked = false;
+        let completed = (err: any, result?: DownloadResult) => {
+            if (completedInvoked) {
+                return;
+            }
+
+            completedInvoked = true;
+            
+            if (err) {
+                reject(err);
+            }
+            else {
+                resolve(result);
+            }
+        };
+
+        try {
+            src = toStringSafe(src);
+
+            let url: URL.Url;
+            try {
+                url = URL.parse(src);
+            }
+            catch (e) {
+                url = null;
+            }
+
+            let wf = Workflows.create();
+
+            let isLocal = true;
+
+            if (url) {
+                isLocal = false;
+
+                let fileName = Path.basename(url.path);
+                let protocol = normalizeString(url.protocol);
+
+                let getUserAndPassword = () => {
+                    let user: string;
+                    let pwd: string;
+                    if (!isNullUndefinedOrEmptyString(url.auth)) {
+                        let auth = url.auth;
+                        if (auth.indexOf(':') > -1) {
+                            let parts = auth.split(':');
+
+                            user = parts[0];
+                            if ('' === user) {
+                                user = undefined;
+                            }
+
+                            pwd = parts.filter((x, i) => i > 0).join(':');
+                            if ('' === pwd) {
+                                pwd = undefined;
+                            }
+                        }
+                        else {
+                            user = auth;
+                        }
+                    }
+
+                    return {
+                        password: pwd,
+                        user: user,
+                    };
+                };
+
+                switch (protocol) {
+                    case 'ftp:':
+                        // FTP server
+                        {
+                            wf.next((ctx) => {
+                                return new Promise<any>((res, rej) => {
+                                    try {
+                                        let port = 21;
+                                        if (!isNullUndefinedOrEmptyString(url.port)) {
+                                            port = parseInt(toStringSafe(url.port).trim());
+                                        }
+
+                                        // authorization
+                                        let auth = getUserAndPassword();
+
+                                        // open connection
+                                        let conn = new FTP({
+                                            host: url.hostname,
+                                            port: port,
+                                            user: auth.user, 
+                                            pass: auth.password,
+                                        });
+
+                                        conn.get(url.path, (err: any, socket: Net.Socket) => {
+                                            if (err) {
+                                                rej(err);  // could not get file from FTP
+                                            }
+                                            else {
+                                                try {
+                                                    let result: Buffer = Buffer.alloc(0);
+
+                                                    socket.on("data", function(data: Buffer) {
+                                                        try {
+                                                            if (data) {
+                                                                result = Buffer.concat([result, data]);
+                                                            }
+                                                        }
+                                                        catch (e) {
+                                                            rej(e);
+                                                        }
+                                                    });
+
+                                                    socket.once("close", function(hadErr: boolean) {
+                                                        if (hadErr) {
+                                                            rej(new Error('FTP error!'));
+                                                        }
+                                                        else {
+                                                            res({
+                                                                data: result,
+                                                                fileName: fileName,
+                                                            });
+                                                        }
+                                                    });
+
+                                                    socket.resume();
+                                                }
+                                                catch (e) {
+                                                    rej(e);  // socket error
+                                                }
+                                            }
+                                        });
+                                    }
+                                    catch (e) {
+                                        rej(e);  // global FTP error
+                                    }
+                                });
+                            });
+                        }
+                        break;
+
+                    case 'sftp:':
+                        // SFTP server
+                        {
+                            // start connection
+                            wf.next((ctx) => {
+                                return new Promise<SFTP.Client>((res, rej) => {
+                                    try {
+                                        let port = 22;
+                                        if (!isNullUndefinedOrEmptyString(url.port)) {
+                                            port = parseInt(toStringSafe(url.port).trim());
+                                        }
+
+                                        // authorization
+                                        let auth = getUserAndPassword();
+
+                                        let conn = new SFTP();
+
+                                        conn.connect({
+                                            host: url.hostname,
+                                            port: port,
+                                            username: auth.user,
+                                            password: auth.password,
+                                        }).then(() => {
+                                            res(conn);
+                                        }).catch((err) => {
+                                            rej(err);
+                                        });
+                                    }
+                                    catch (e) {
+                                        rej(e);
+                                    }
+                                });
+                            });
+
+                            // start reading file
+                            wf.next((ctx) => {
+                                let conn: SFTP.Client = ctx.previousValue;
+
+                                return new Promise<NodeJS.ReadableStream>((res, rej) => {
+                                    conn.get(url.path).then((stream) => {
+                                        try {
+                                            res(stream);
+                                        }
+                                        catch (e) {
+                                            rej(e);
+                                        }
+                                    }).catch((err) => {
+                                        rej(err);
+                                    });
+                                });
+                            });
+
+                            // create temp file
+                            wf.next((ctx) => {
+                                let stream: NodeJS.ReadableStream = ctx.previousValue;
+
+                                return new Promise<any>((res, rej) => {
+                                    TMP.tmpName({
+                                        keep: true,
+                                    }, (err, tempFile) => {
+                                        if (err) {
+                                            rej(err);
+                                        }
+                                        else {
+                                            res({
+                                                deleteTempFile: () => {
+                                                    return new Promise<any>((res2, rej2) => {
+                                                        FS.exists(tempFile, (exists) => {
+                                                            if (exists) {
+                                                                FS.unlink(tempFile, (err) => {
+                                                                    if (err) {
+                                                                        rej2(err);
+                                                                    }
+                                                                    else {
+                                                                        res2();
+                                                                    }
+                                                                });
+                                                            }
+                                                            else {
+                                                                res2();
+                                                            }
+                                                        });
+                                                    });
+                                                },
+                                                tempFile: tempFile,
+                                                stream: stream,
+                                            });
+                                        }
+                                    });
+                                });
+                            });
+
+                            // write to temp file
+                            wf.next((ctx) => {
+                                let deleteTempFile: () => Promise<any> = ctx.previousValue.deleteTempFile;
+                                let stream: NodeJS.ReadableStream = ctx.previousValue.stream;
+                                let tempFile: string = ctx.previousValue.tempFile;
+
+                                return new Promise<any>((res, rej) => {
+                                    let downloadCompleted = (err: any) => {
+                                        if (err) {
+                                            deleteTempFile().then(() => {
+                                                rej(err);
+                                            }).catch((e) => {
+                                                //TODO: log
+
+                                                rej(err);
+                                            });
+                                        }
+                                        else {
+                                            res({
+                                                deleteTempFile: deleteTempFile,
+                                                tempFile: tempFile,
+                                            });
+                                        }
+                                    };
+                                    
+                                    try {
+                                        stream.once('error', (err) => {
+                                            if (err) {
+                                                downloadCompleted(err);
+                                            }
+                                        });
+
+                                        let pipe = stream.pipe(FS.createWriteStream(tempFile));
+
+                                        pipe.once('error', (err) => {;
+                                            if (err) {
+                                                downloadCompleted(err);
+                                            }
+                                        });
+
+                                        stream.once('end', () => {
+                                            downloadCompleted(null);
+                                        });
+                                    }
+                                    catch (e) {
+                                        downloadCompleted(e);
+                                    }
+                                });
+                            });
+
+                            wf.next((ctx) => {
+                                let deleteTempFile: () => Promise<any> = ctx.previousValue.deleteTempFile;
+                                let tempFile: string = ctx.previousValue.tempFile;
+                                
+                                return new Promise<any>((res, rej) => {
+                                    let readCompleted = (err: any, d?: Buffer) => {
+                                        if (err) {
+                                            rej(err);
+                                        }
+                                        else {
+                                            res({
+                                                data: d,
+                                                fileName: fileName,
+                                            });
+                                        }
+                                    };
+                                    
+                                    FS.readFile(tempFile, (err, data) => {
+                                        deleteTempFile().then(() => {
+                                            readCompleted(err, data);
+                                        }).catch((e) => {
+                                            //TODO: log
+
+                                            readCompleted(err, data);
+                                        });
+                                    });
+                                });
+                            });
+                        }
+                        break;
+
+                    case 'http:':
+                    case 'https:':
+                        // web resource
+                        {
+                            wf.next((ctx) => {
+                                return new Promise<any>((resolve, reject) => {
+                                    try {
+                                        let requestOpts: HTTP.RequestOptions = {
+                                            hostname: url.hostname,
+                                            path: url.path,
+                                            method: 'GET',
+                                        };
+
+                                        let setHeader = (name: string, value: string) => {
+                                            if (isNullOrUndefined(requestOpts.headers)) {
+                                                requestOpts.headers = {};
+                                            }
+
+                                            requestOpts.headers[name] = value;
+                                        };
+
+                                        // authorization?
+                                        if (!isNullUndefinedOrEmptyString(url.auth)) {
+                                            let b64Auth = (new Buffer(toStringSafe(url.auth))).toString('base64');
+
+                                            setHeader('Authorization', 'Basic ' + b64Auth);
+                                        }
+                                        
+                                        let requestHandler = (resp: HTTP.IncomingMessage) => {
+                                            let mime: string;
+                                            if (resp.headers) {
+                                                for (let h in resp.headers) {
+                                                    if ('content-type' === normalizeString(h)) {
+                                                        mime = normalizeString(resp.headers[h]);
+                                                        break;
+                                                    }
+                                                }
+                                            }
+
+                                            readHttpBody(resp).then((data) => {
+                                                resolve({
+                                                    data: data,
+                                                    fileName: fileName,
+                                                    mime: mime,
+                                                });
+                                            }).catch((err) => {
+                                                reject(err);
+                                            });
+                                        };
+
+                                        let requestFactory: (options: HTTP.RequestOptions,
+                                                             callback?: (res: HTTP.IncomingMessage) => void) => HTTP.ClientRequest;
+
+                                        switch (protocol) {
+                                            case 'https:':
+                                                requestFactory = HTTPs.request;
+
+                                                requestOpts.protocol = 'https:';
+                                                requestOpts.port = 443;
+                                                break;
+
+                                            default:
+                                                // http
+                                                requestFactory = HTTP.request;
+
+                                                requestOpts.protocol = 'http:';
+                                                requestOpts.port = 80;
+                                                break;
+                                        }
+
+                                        if (!isNullUndefinedOrEmptyString(url.port)) {
+                                            requestOpts.port = parseInt(toStringSafe(url.port).trim());
+                                        }
+
+                                        if (requestFactory) {
+                                            let request = requestFactory(requestOpts, requestHandler);
+
+                                            request.once('error', (err) => {
+                                                reject(err);
+                                            });
+
+                                            request.end();
+                                        }
+                                        else {
+                                            resolve(null);
+                                        }
+                                    }
+                                    catch (e) {
+                                        reject(e);
+                                    }
+                                });
+                            });
+                        }
+                        break;
+
+                    case 'file:':
+                    default:
+                        isLocal = true;
+                        break;
+                }
+            }
+
+            if (isLocal) {
+                // handle as local file
+
+                let filePath = src;
+                if (!Path.isAbsolute(filePath)) {
+                    filePath = Path.join(vscode.workspace.rootPath, filePath);
+                }
+                filePath = Path.resolve(filePath);
+
+                let fileName = Path.basename(filePath);
+
+                wf.next((ctx) => {
+                    return new Promise<any>((resolve, reject) => {
+                        try {
+                            FS.readFile(filePath, (err, data) => {
+                                if (err) {
+                                    reject(err);
+                                }
+                                else {
+                                    resolve({
+                                        data: data,
+                                        fileName: fileName,
+                                    });
+                                }
+                            });
+                        }
+                        catch (e) {
+                            reject(e);
+                        }
+                    });
+                });
+            }
+
+            // check if binary file
+            wf.next((ctx) => {
+                let data: Buffer = ctx.previousValue.data;
+                if (!data) {
+                    data = Buffer.alloc(0);
+                }
+
+                let fileName: string = ctx.previousValue.fileName;
+                let mime: string = ctx.previousValue.mime;
+
+                return new Promise<any>((resolve, reject) => {
+                    isBinaryContent(data).then((isBinary) => {
+                        resolve({
+                            data: data,
+                            fileName: fileName,
+                            isBinary: isBinary,
+                            mime: mime,
+                        });
+                    }).catch((err) => {
+                        reject(err);
+                    });
+                });
+            });
+
+            wf.next((ctx) => {
+                let data: Buffer = ctx.previousValue.data;
+                let fileName: string = ctx.previousValue.fileName;
+                let isBinary: boolean = ctx.previousValue.isBinary;
+
+                let getMimeSafe = (m: any): string => {
+                    m = normalizeString(m);
+                    if ('' === m) {
+                        m = 'application/octet-stream';
+                    }
+
+                    return m;
+                };
+
+                // mime
+                let mime = normalizeString(ctx.previousValue.mime);
+                if ('' === mime) {
+                    // try to detect...
+
+                    if (isBinary) {
+                        try {
+                            let type = FileType(data);
+                            if (type) {
+                                mime = type.mime;
+                            }
+                        }
+                        catch (e) { /* TODO: log */ }
+                    }
+
+                    mime = getMimeSafe(mime);
+                    if ('application/octet-stream' === mime) {
+                        if (!isNullUndefinedOrEmptyString(fileName)) {
+                            try {
+                                mime = detectMimeByFilename(fileName);
+                            }
+                            catch (e) { /* TODO: log */ }
+                        }
+                    }
+                }
+
+                if (mime.indexOf(';') > -1) {
+                    mime = normalizeString(mime.split(';')[0]);
+                }
+
+                let result: DownloadResult = {
+                    data: data,
+                    mime: getMimeSafe(mime),
+                    name: fileName,
+                };
+
+                ctx.result = result;
+            });
+
+            wf.start().then((result: DownloadResult) => {
+                completed(null, result);
+            }).catch((err) => {
+                completed(err);
+            });
+        }
+        catch (e) {
+            completed(e);
+        }
+    });
+}
+
+/**
+ * Loads a module.
+ * 
+ * @param {string} file The path of the module's file.
+ * @param {boolean} useCache Use cache or not.
+ * 
+ * @return {TModule} The loaded module.
+ */
+export function loadModule<TModule>(file: string, useCache: boolean = false): TModule {
+    if (!Path.isAbsolute(file)) {
+        file = Path.join(vscode.workspace.rootPath, file);
+    }
+    file = Path.resolve(file);
+
+    let stats = FS.lstatSync(file);
+    if (!stats.isFile()) {
+        throw new Error(i18.t('isNo.file', file));
+    }
+
+    if (!useCache) {
+        delete require.cache[file];  // remove from cache
+    }
+    
+    return require(file);
+}
+
+/**
+ * Loads a script based command module.
+ * 
+ * @param {string} file The path of the module's file.
+ * @param {boolean} useCache Use cache or not.
+ * 
+ * @return {deploy_contracts.ScriptCommandModule} The loaded module.
+ */
+export function loadScriptCommandModule(file: string, useCache: boolean = false): deploy_contracts.ScriptCommandModule {
+    return loadModule<deploy_contracts.ScriptCommandModule>(file, useCache);
+}
+
+/**
+ * Loads a "validator" module.
+ * 
+ * @param {string} file The path of the module's file.
+ * @param {boolean} useCache Use cache or not.
+ * 
+ * @return {deploy_contracts.ValidatorModule<T>} The loaded module.
+ */
+export function loadValidatorModule<T>(file: string, useCache: boolean = false): deploy_contracts.ValidatorModule<T> {
+    return loadModule<deploy_contracts.ValidatorModule<T>>(file, useCache);
+}
+
+/**
+ * Logs a message.
+ * 
+ * @param {any} msg The message to log.
+ */
+export function log(msg: any) {
+    let now = Moment();
+
+    msg = toStringSafe(msg);
+    console.log(`[vs-deploy :: ${now.format('YYYY-MM-DD HH:mm:ss')}] => ${msg}`);
+}
+
+/**
+ * Creates a storage of nvironment variables for a process object.
+ * 
+ * @param {deploy_contracts.ProcessObject} obj The object from where to create the storage from.
+ * @param {(deploy_values.ValueBase|deploy_values.ValueBase[])} [values] The optional list of values to use. 
+ * 
+ * @returns {{[name: string]: any}} The created storage. 
+ */
+export function makeEnvVarsForProcess(obj: deploy_contracts.ProcessObject,
+                                      values?: deploy_values.ValueBase | deploy_values.ValueBase[]): { [name: string]: any } {
+    values = asArray(values).filter(x => x);
+    
+    let envVars: { [name: string]: any };
+
+    if (toBooleanSafe(obj.useEnvVarsOfWorkspace)) {
+        if (process.env) {
+            envVars = {};
+
+            for (let prop in process.env) {
+                envVars[prop] = process.env[prop];
+            }
+        }
+    }
+
+    if (obj) {
+        if (obj.envVars) {
+            if (!envVars) {
+                envVars = {};
+            }
+
+            for (let prop in obj.envVars) {
+                let name = toStringSafe(prop).trim();
+                let val = obj.envVars[prop];
+
+                let usePlaceholders: boolean;
+                if ('boolean' === typeof obj.noPlaceholdersForTheseVars) {
+                    usePlaceholders = !obj.noPlaceholdersForTheseVars;
+                }
+                else {
+                    usePlaceholders = asArray(obj.noPlaceholdersForTheseVars)
+                        .map(x => toStringSafe(prop).trim())
+                        .indexOf(name) < 0;
+                }
+
+                if (usePlaceholders) {
+                    val = deploy_values.replaceWithValues(values, val);
+                }
+
+                if ('' === val) {
+                    val = undefined;
+                }
+
+                envVars[name] = val;
+            }
+        }
+    }
+
+    return envVars;
+}
+
+/**
+ * Merge inheritable objects.
+ * 
+ * @param {T|T[]} objs The objects to merge.
+ * 
+ * @return {T[]} The new and normalized list of merged objects. 
+ */
+export function mergeInheritables<T extends deploy_contracts.Inheritable>(objs: T | T[]): T[] {
+    let clonedObjects = asArray(objs).filter(o => o)
+                                     .map(o => cloneObject(o));
+
+    return clonedObjects.map(o => {
+        let inheritFrom = asArray(o.inheritFrom).map(on => normalizeString(on));
+        delete o['inheritFrom'];
+
+        if (inheritFrom.length > 0) {
+            clonedObjects.filter(baseObj => baseObj !== o).forEach(baseObj => {
+                if (inheritFrom.indexOf(normalizeString(baseObj.name)) > -1) {
+                    // merge current with base
+
+                    o = cloneObject(Object.assign(cloneObject(baseObj),
+                                                  cloneObject(o)));
+                }
+            });
+        }
+
+        return o;
+    });
+}
+
+/**
+ * Normalizes a value as string so that is comparable.
+ * 
+ * @param {any} val The value to convert.
+ * @param {(str: string) => string} [normalizer] The custom normalizer.
+ * 
+ * @return {string} The normalized value.
+ */
+export function normalizeString(val: any, normalizer?: (str: string) => string): string {
+    if (!normalizer) {
+        normalizer = (str) => str.toLowerCase().trim();
+    }
+
+    return normalizer(toStringSafe(val));
+}
+
+/**
+ * Opens a target.
+ * 
+ * @param {string} target The target to open.
+ * @param {OpenOptions} [opts] The custom options to set.
+ * 
+ * @param {Promise<ChildProcess.ChildProcess>} The promise.
+ */
+export function open(target: string, opts?: OpenOptions): Promise<ChildProcess.ChildProcess> {
+    let me = this;
+
+    if (!opts) {
+        opts = {};
+    }
+
+    opts.wait = toBooleanSafe(opts.wait, true);
+    
+    return new Promise((resolve, reject) => {
+        let completed = (err?: any, cp?: ChildProcess.ChildProcess) => {
+            if (err) {
+                reject(err);
+            }
+            else {
+                resolve(cp);
+            }
+        };
+        
+        try {
+            if (typeof target !== 'string') {
+                throw new Error('Expected a `target`');
+            }
+
+            let cmd: string;
+            let appArgs: string[] = [];
+            let args: string[] = [];
+            let cpOpts: ChildProcess.SpawnOptions = {
+                cwd: opts.cwd || vscode.workspace.rootPath,
+                env: opts.env,
+            };
+
+            if (Array.isArray(opts.app)) {
+                appArgs = opts.app.slice(1);
+                opts.app = opts.app[0];
+            }
+
+            if (process.platform === 'darwin') {
+                // Apple
+
+                cmd = 'open';
+
+                if (opts.wait) {
+                    args.push('-W');
+                }
+
+                if (opts.app) {
+                    args.push('-a', opts.app);
+                }
+            }
+            else if (process.platform === 'win32') {
+                // Microsoft
+
+                cmd = 'cmd';
+                args.push('/c', 'start', '""');
+                target = target.replace(/&/g, '^&');
+
+                if (opts.wait) {
+                    args.push('/wait');
+                }
+
+                if (opts.app) {
+                    args.push(opts.app);
+                }
+
+                if (appArgs.length > 0) {
+                    args = args.concat(appArgs);
+                }
+            }
+            else {
+                // Unix / Linux
+
+                if (opts.app) {
+                    cmd = opts.app;
+                } else {
+                    cmd = Path.join(__dirname, 'xdg-open');
+                }
+
+                if (appArgs.length > 0) {
+                    args = args.concat(appArgs);
+                }
+
+                if (!opts.wait) {
+                    // xdg-open will block the process unless
+                    // stdio is ignored even if it's unref'd
+                    cpOpts.stdio = 'ignore';
+                }
+            }
+
+            args.push(target);
+
+            if (process.platform === 'darwin' && appArgs.length > 0) {
+                args.push('--args');
+                args = args.concat(appArgs);
+            }
+
+            let cp = ChildProcess.spawn(cmd, args, cpOpts);
+
+            if (opts.wait) {
+                cp.once('error', (err) => {
+                    completed(err);
+                });
+
+                cp.once('close', function (code) {
+                    if (code > 0) {
+                        completed(new Error('Exited with code ' + code));
+                        return;
+                    }
+
+                    completed(null, cp);
+                });
+            }
+            else {
+                cp.unref();
+
+                completed(null, cp);
+            }
+        }
+        catch (e) {
+            completed(e);
+        }
+    });
+}
+
+/**
+ * Opens a HTML document in a new tab for a document storage.
+ * 
+ * @param {deploy_contracts.Document[]} storage The storage to open for.
+ * @param {string} html The HTML document (source code).
+ * @param {string} [title] The custom title for the tab.
+ * @param {any} [id] The custom ID for the document in the storage.
+ * 
+ * @returns {Promise<any>} The promise.
+ */
+export function openHtmlDocument(storage: deploy_contracts.Document[],
+                                 html: string, title?: string, id?: any): Promise<any> {
+    return new Promise((resolve, reject) => {
+        let completed = createSimplePromiseCompletedAction(resolve, reject);
+
+        try {
+            let body: Buffer;
+            let enc = 'utf8';
+            if (!isNullOrUndefined(html)) {
+                body = new Buffer(toStringSafe(html), enc);
+            }
+
+            if (isNullOrUndefined(id)) {
+                id = 'vsdGlobalHtmlDocs::c6bda982-419e-4a28-8412-5822df5223d4::' + (++nextHtmlDocId);
+            }
+
+            let doc: deploy_contracts.Document = {
+                body: body,
+                encoding: enc,
+                id: id,
+                mime: 'text/html',
+            };
+
+            if (!isEmptyString(title)) {
+                doc.title = toStringSafe(title).trim();
+            }
+
+            if (storage) {
+                storage.push(doc);
+            }
+
+            vscode.commands.executeCommand('extension.deploy.openHtmlDoc', doc).then((result: any) => {
+                completed(null, result);
+            }, (err) => {
+                completed(err);
+            });
+        }
+        catch (e) {
+            completed(e);
+        }
+    });
+}
+
+/**
+ * Parse a value to use as "target type" value.
+ * 
+ * @param {string} [str] The input value.
+ * 
+ * @returns {string} The output value.
+ */
+export function parseTargetType(str: string): string {
+    return normalizeString(str);
+}
+
+/**
+ * Reads the content of the HTTP request body.
+ * 
+ * @param {HTTP.IncomingMessag} msg The HTTP message with the body.
+ * 
+ * @returns {Promise<Buffer>} The promise.
+ */
+export function readHttpBody(msg: HTTP.IncomingMessage): Promise<Buffer> {
+    return new Promise<Buffer>((resolve, reject) => {
+        let buff: Buffer;
+        let completedInvoked = false;
+
+        let dataListener: (chunk: Buffer | string) => void;
+
+        let completed = (err: any) => {
+            if (completedInvoked) {
+                return;
+            }
+
+            completedInvoked = true;
+
+            if (dataListener) {
+                try {
+                    msg.removeListener('data', dataListener);
+                }
+                catch (e) { 
+                    log(i18.t('errors.withCategory',
+                              'helpers.readHttpBody()', e));
+                }
+            }
+
+            if (err) {
+                reject(err);
+            }
+            else {
+                resolve(buff);
+            }
+        };
+
+        dataListener = (chunk: Buffer | string) => {
+            try {
+                if (chunk && chunk.length > 0) {
+                    if ('string' === typeof chunk) {
+                        chunk = new Buffer(chunk);
+                    }
+
+                    buff = Buffer.concat([ buff, chunk ]);
+                }
+            }
+            catch (e) {
+                completed(e);
+            }
+        };
+
+        try {
+            buff = Buffer.alloc(0);
+
+            msg.once('error', (err) => {
+                if (err) {
+                    completed(err);
+                }
+            });
+
+            msg.on('data', dataListener);
+
+            msg.once('end', () => {
+                resolve(buff);
+            });
+        }
+        catch (e) {
+            completed(e);
+        }
+    });
+}
+
+/**
+ * Reads a number of bytes from a socket.
+ * 
+ * @param {Net.Socket} socket The socket.
+ * @param {Number} numberOfBytes The amount of bytes to read.
+ * 
+ * @return {Promise<Buffer>} The promise.
+ */
+export function readSocket(socket: Net.Socket, numberOfBytes: number): Promise<Buffer> {
+    return new Promise<Buffer>((resolve, reject) => {
+        try {
+            let buff: Buffer = socket.read(numberOfBytes);
+            if (null === buff) {
+                socket.once('readable', function() {
+                    readSocket(socket, numberOfBytes).then((b) => {
+                        resolve(b);
+                    }, (err) => {
+                        reject(err);
+                    });
+                });
+            }
+            else {
+                resolve(buff);
+            }
+        }
+        catch (e) {
+            reject(e);
+        }
+    });
+}
+
+/**
+ * Removes documents from a storage.
+ * 
+ * @param {deploy_contracts.Document|sc_contracts.Document[]} docs The document(s) to remove.
+ * @param {deploy_contracts.Document[]} storage The storage.
+ * 
+ * @return {deploy_contracts.Document[]} The removed documents.
+ */
+export function removeDocuments(docs: deploy_contracts.Document | deploy_contracts.Document[],
+                                storage: deploy_contracts.Document[]): deploy_contracts.Document[] {
+    let ids = asArray(docs).filter(x => x)
+                           .map(x => x.id);
+
+    let removed = [];
+
+    if (storage) {
+        for (let i = 0; i < storage.length; ) {
+            let d = storage[i];
+            if (ids.indexOf(d.id) > -1) {
+                removed.push(d);
+                storage.splice(i, 1);
+            }
+            else {
+                ++i;
+            }
+        }
+    }
+
+    return removed;
+}
+
+/**
+ * Replaces all occurrences of a string.
+ * 
+ * @param {string} str The input string.
+ * @param {string} searchValue The value to search for.
+ * @param {string} replaceValue The value to replace 'searchValue' with.
+ * 
+ * @return {string} The output string.
+ */
+export function replaceAllStrings(str: string, searchValue: string, replaceValue: string) {
+    str = toStringSafe(str);
+    searchValue = toStringSafe(searchValue);
+    replaceValue = toStringSafe(replaceValue);
+
+    return str.split(searchValue)
+              .join(replaceValue);
+}
+
+/**
+ * Sorts a list of packages.
+ * 
+ * @param {deploy_contracts.DeployPackage[]} pkgs The input list.
+ * @param {deploy_contracts.ValueProvider<string>} [nameProvider] The custom function that provides the name of the machine.
+ * 
+ * @return {deploy_contracts.DeployPackage[]} The sorted list.
+ */
+export function sortPackages(pkgs: deploy_contracts.DeployPackage[],
+                             nameProvider?: deploy_contracts.ValueProvider<string>): deploy_contracts.DeployPackage[] {
+    if (!pkgs) {
+        pkgs = [];
+    }
+
+    return pkgs.filter(x => x)
+               .map((x, i) => {
+                        return {
+                            index: i,
+                            level0: getSortValue(x, nameProvider),  // first sort by "sortOrder"
+                            level1: toStringSafe(x.name).toLowerCase().trim(),  // then by "name"
+                            value: x,
+                        };
+                    })
+               .sort((x, y) => {
+                   let comp0 = compareValuesBy(x, y,
+                                               t => t.level0);
+                   if (0 !== comp0) {
+                       return comp0;
+                   }
+
+                   let comp1 = compareValuesBy(x, y,
+                                               t => t.level1);
+                   if (0 !== comp1) {
+                       return comp1;
+                   }
+
+                   return compareValuesBy(x, y,
+                                          t => t.index);
+               })
+               .map(x => x.value);
+}
+
+/**
+ * Sorts a list of targets.
+ * 
+ * @param {deploy_contracts.DeployTarget[]} targets The input list.
+ * @param @param {deploy_contracts.ValueProvider<string>} [nameProvider] The custom function that provides the name of the machine.
+ * 
+ * @return {deploy_contracts.DeployTarget[]} The sorted list.
+ */
+export function sortTargets(targets: deploy_contracts.DeployTarget[],
+                            nameProvider?: deploy_contracts.ValueProvider<string>): deploy_contracts.DeployTarget[] {
+    if (!targets) {
+        targets = [];
+    }
+
+    return targets.filter(x => x)
+                  .map((x, i) => {
+                           return {
+                               index: i,
+                               level0: getSortValue(x, nameProvider),  // first sort by "sortOrder"
+                               level1: toStringSafe(x.name).toLowerCase().trim(),  // then by "name"
+                               value: x,
+                           };
+                       })
+                  .sort((x, y) => {
+                            let comp0 = compareValuesBy(x, y,
+                                                        t => t.level0);
+                            if (0 !== comp0) {
+                                return comp0;
+                            }
+
+                            let comp1 = compareValuesBy(x, y,
+                                                        t => t.level1);
+                            if (0 !== comp1) {
+                                return comp1;
+                            }
+
+                            return compareValuesBy(x, y,
+                                                   t => t.index);
+                       })
+                  .map(x => x.value);
+}
+
+/**
+ * Returns an array like object as new array.
+ * 
+ * @param {ArrayLike<T>} arr The input object. 
+ * @param {boolean} [normalize] Returns an empty array, if input object is (null) / undefined.
+ * 
+ * @return {T[]} The input object as array. 
+ */
+export function toArray<T>(arr: ArrayLike<T>, normalize = true): T[] {
+    if (isNullOrUndefined(arr)) {
+        if (toBooleanSafe(normalize)) {
+            return [];
+        }
+        
+        return <any>arr;
+    }
+
+    let newArray: T[] = [];
+    for (let i = 0; i < arr.length; i++) {
+        newArray.push(arr[i]);
+    }
+
+    return newArray;
+}
+
+/**
+ * Converts a value to a boolean.
+ * 
+ * @param {any} val The value to convert.
+ * @param {any} defaultValue The value to return if 'val' is (null) or (undefined).
+ * 
+ * @return {boolean} The converted value.
+ */
+export function toBooleanSafe(val: any, defaultValue: any = false): boolean {
+    if (isNullOrUndefined(val)) {
+        return defaultValue;
+    }
+
+    return !!val;
+}
+
+/**
+ * Keeps sure to return a "data transformer" that is NOT (null) or (undefined).
+ * 
+ * @param {deploy_contracts.DataTransformer} transformer The input value.
+ * 
+ * @return {deploy_contracts.DataTransformer} The output value.
+ */
+export function toDataTransformerSafe(transformer: deploy_contracts.DataTransformer): deploy_contracts.DataTransformer {
+    if (!transformer) {
+        // use "dummy" transformer
+
+        transformer = (ctx) => {
+            return new Promise<Buffer>((resolve, reject) => {
+                resolve(ctx.data);
+            });
+        };
+    }
+    
+    return transformer;
+}
+
+/**
+ * Tries to convert a file path to a relative path.
+ * 
+ * @param {string} path The path to convert.
+ * @param {string} [baseDir] The custom base / root directory to use.
+ * 
+ * @return {string | false} The relative path or (false) if not possible.
+ */
+export function toRelativePath(path: string, baseDir?: string): string | false {
+    let result: string | false = false;
+
+    if (isEmptyString(baseDir)) {
+        baseDir = vscode.workspace.rootPath;
+    }
+    else {
+        if (!Path.isAbsolute(baseDir)) {
+            baseDir = Path.join(vscode.workspace.rootPath, baseDir);
+        }
+
+        baseDir = Path.resolve(baseDir);
+    }
+    
+    try {
+        let normalizedPath = replaceAllStrings(path, Path.sep, '/');
+
+        let wsRootPath = replaceAllStrings(baseDir, Path.sep, '/');
+        if ('' !== wsRootPath) {
+            if (FS.existsSync(wsRootPath)) {
+                if (FS.lstatSync(wsRootPath).isDirectory()) {
+                    if (0 === normalizedPath.indexOf(wsRootPath)) {
+                        result = normalizedPath.substr(wsRootPath.length);
+                        result = replaceAllStrings(result, Path.sep, '/');
+                    }
+                }
+            }
+        }
+    }
+    catch (e) {
+        log(i18.t('errors.withCategory',
+                  'helpers.toRelativePath()', e));
+    }
+
+    return result;
+}
+
+/**
+ * Tries to convert a file path to a relative path
+ * by using the mappings of a target.
+ * 
+ * @param {string} path The path to convert.
+ * @param {deploy_contracts.DeployTarget} target The target.
+ * @param {string} [baseDir] The custom base / root directory to use.
+ * 
+ * @return {string|false} The relative path or (false) if not possible.
+ */
+export function toRelativeTargetPath(path: string, target: deploy_contracts.DeployTarget, baseDir?: string): string | false {
+    return toRelativeTargetPathWithValues(path, target, [], baseDir);
+}
+
+/**
+ * Tries to convert a file path to a relative path
+ * by using the mappings of a target and placeholders / values.
+ * 
+ * @param {string} path The path to convert.
+ * @param {deploy_contracts.DeployTarget} target The target.
+ * @param {deploy_contracts.ObjectWithNameAndValue|deploy_contracts.ObjectWithNameAndValue[]} values The values to use.
+ * @param {string} [baseDir] The custom base / root directory to use.
+ * 
+ * @return {string|false} The relative path or (false) if not possible.
+ */
+export function toRelativeTargetPathWithValues(path: string, target: deploy_contracts.DeployTarget,
+                                               values: deploy_contracts.ObjectWithNameAndValue | deploy_contracts.ObjectWithNameAndValue[],
+                                               baseDir?: string): string | false {
+    let relativePath = toRelativePath(path, baseDir);
+    if (false === relativePath) {
+        return relativePath;
+    }
+
+    let normalizeDirPath = (dir: string): string => {
+        let normalizedDir = toStringSafe(dir).trim();
+        normalizedDir = replaceAllStrings(normalizedDir, Path.sep, '/');
+
+        if (normalizedDir.lastIndexOf('/') !== (normalizedDir.length - 1)) {
+            normalizedDir += '/';  // append ending "/" char
+        }
+        if (normalizedDir.indexOf('/') !== 0) {
+            normalizedDir = '/' + normalizedDir;  // append leading "/" char
+        }
+
+        return normalizedDir;
+    };
+
+    let allMappings = asArray(target.mappings).filter(x => x);
+    for (let i = 0; i < allMappings.length; i++) {
+        let mapping = allMappings[i];
+
+        let sourceDir: string;
+        let targetDir = toStringSafe(mapping.target);
+
+        let doesMatch = false;
+        if (toBooleanSafe(mapping.isRegEx)) {
+            let r = new RegExp(toStringSafe(mapping.source), 'g');
+
+            let match = r.exec(relativePath);
+            if (match) {
+                sourceDir = match[0];
+
+                // RegEx matches
+                let matchValues: deploy_values.ValueBase[] = [];
+                for (let i = 0; i < match.length; i++) {
+                    matchValues.push(new deploy_values.StaticValue({
+                        name: '' + i,
+                        value: match[i],
+                    }));
+                }
+
+                sourceDir = deploy_values.replaceWithValues(values, sourceDir);
+                sourceDir = normalizeDirPath(sourceDir);
+
+                // apply RegEx matches to targetDir
+                targetDir = deploy_values.replaceWithValues(matchValues, targetDir);
+
+                doesMatch = true;
+            }
+        }
+        else {
+            sourceDir = deploy_values.replaceWithValues(values, mapping.source);
+            sourceDir = normalizeDirPath(sourceDir);
+
+            doesMatch = 0 === relativePath.indexOf(sourceDir);
+        }
+
+        targetDir = normalizeDirPath(targetDir);
+
+        if (doesMatch) {
+            // is matching => rebuild path
+
+            relativePath = Path.join(targetDir,
+                                     relativePath.substr(sourceDir.length));  // remove the source prefix
+            break;
+        }
+    }
+
+    return replaceAllStrings(relativePath, Path.sep, '/');
+}
+
+/**
+ * Converts a value to a string that is NOT (null) or (undefined).
+ * 
+ * @param {any} str The input value.
+ * @param {any} defValue The default value.
+ * 
+ * @return {string} The output value.
+ */
+export function toStringSafe(str: any, defValue: any = ''): string {
+    if (isNullOrUndefined(str)) {
+        str = '';
+    }
+    str = '' + str;
+    if (!str) {
+        str = defValue;
+    }
+
+    return str;
+}
+
+/**
+ * Keeps sure to return a "validator" that is NOT (null) or (undefined).
+ * 
+ * @param {deploy_contracts.Validator<T>} validator The input value.
+ * 
+ * @return {deploy_contracts.Validator<T>} The output value.
+ */
+export function toValidatorSafe<T>(validator: deploy_contracts.Validator<T>): deploy_contracts.Validator<T> {
+    if (!validator) {
+        // use "dummy" validator
+
+        validator = (): Promise<boolean> => {
+            return new Promise<boolean>((resolve) => {
+                resolve(true);
+            });
+        };
+    }
+    
+    return validator;
+}
+
+/**
+ * Tries to dispose an object.
+ * 
+ * @param {vscode.Disposable} obj The object to dispose.
+ * 
+ * @return {boolean} Operation was successful or not.
+ */
+export function tryDispose(obj: vscode.Disposable): boolean {
+    try {
+        if (obj) {
+            obj.dispose();
+        }
+
+        return true;
+    }
+    catch (e) {
+        log(i18.t('errors.withCategory',
+                  'helpers.tryDispose()', e));
+
+        return false;
+    }
+}
+
+/**
+ * Extracts the query parameters of an URI to an object.
+ * 
+ * @param {vscode.Uri} uri The URI.
+ * 
+ * @return {Object} The parameters of the URI as object.
+ */
+export function uriParamsToObject(uri: vscode.Uri): Object {
+    if (!uri) {
+        return uri;
+    }
+
+    let params: any;
+    if (!isEmptyString(uri.query)) {
+        // s. https://css-tricks.com/snippets/jquery/get-query-params-object/
+        params = uri.query.replace(/(^\?)/,'')
+                          .split("&")
+                          .map(function(n) { return n = n.split("="), this[normalizeString(n[0])] =
+                                                                           toStringSafe(decodeURIComponent(n[1])), this}
+                          .bind({}))[0];
+    }
+
+    if (!params) {
+        params = {};
+    }
+
+    return params;
+}